package validation

// consensus_validation.go contains methods for validating consensus messages

import (
	"bytes"
	"crypto/sha256"
	"encoding/binary"
	"encoding/hex"
	"fmt"
	"time"

	"github.com/attestantio/go-eth2-client/spec/phase0"
	"github.com/ssvlabs/ssv-spec-pre-cc/types"
	specqbft "github.com/ssvlabs/ssv-spec/qbft"
	spectypes "github.com/ssvlabs/ssv-spec/types"

	"github.com/ssvlabs/ssv/protocol/v2/message"
	"github.com/ssvlabs/ssv/protocol/v2/qbft/roundtimer"
	ssvtypes "github.com/ssvlabs/ssv/protocol/v2/types"
	"github.com/ssvlabs/ssv/utils/casts"
)

func (mv *messageValidator) validateConsensusMessage(
	signedSSVMessage *spectypes.SignedSSVMessage,
	committeeInfo CommitteeInfo,
	receivedAt time.Time,
) (*specqbft.Message, error) {
	ssvMessage := signedSSVMessage.SSVMessage

	if len(ssvMessage.Data) > maxEncodedConsensusMsgSize {
		e := ErrSSVDataTooBig
		e.got = len(ssvMessage.Data)
		e.want = maxEncodedConsensusMsgSize
		return nil, e
	}

	consensusMessage, err := specqbft.DecodeMessage(ssvMessage.Data)
	if err != nil {
		e := ErrUndecodableMessageData
		e.innerErr = err
		return nil, e
	}

	mv.metrics.ConsensusMsgType(consensusMessage.MsgType, len(signedSSVMessage.OperatorIDs))

	if err := mv.validateConsensusMessageSemantics(signedSSVMessage, consensusMessage, committeeInfo.operatorIDs); err != nil {
		return consensusMessage, err
	}

	state := mv.consensusState(signedSSVMessage.SSVMessage.GetID())

	if err := mv.validateQBFTLogic(signedSSVMessage, consensusMessage, committeeInfo.operatorIDs, receivedAt, state); err != nil {
		return consensusMessage, err
	}

	if err := mv.validateQBFTMessageByDutyLogic(signedSSVMessage, consensusMessage, committeeInfo.indices, receivedAt, state); err != nil {
		return consensusMessage, err
	}

	for i := range signedSSVMessage.Signatures {
		operatorID := signedSSVMessage.OperatorIDs[i]
		signature := signedSSVMessage.Signatures[i]

		if err := mv.signatureVerifier.VerifySignature(operatorID, ssvMessage, signature); err != nil {
			e := ErrSignatureVerification
			e.innerErr = fmt.Errorf("verify opid: %v signature: %w", operatorID, err)
			return consensusMessage, e
		}
	}

	if err := mv.updateConsensusState(signedSSVMessage, consensusMessage, state); err != nil {
		return consensusMessage, err
	}

	return consensusMessage, nil
}

func (mv *messageValidator) validateConsensusMessageSemantics(
	signedSSVMessage *spectypes.SignedSSVMessage,
	consensusMessage *specqbft.Message,
	committee []spectypes.OperatorID,
) error {
	signers := signedSSVMessage.OperatorIDs
	quorumSize, _ := ssvtypes.ComputeQuorumAndPartialQuorum(uint64(len(committee)))
	msgType := consensusMessage.MsgType

	if len(signers) > 1 {
		// Rule: Decided msg with different type than Commit
		if msgType != specqbft.CommitMsgType {
			e := ErrNonDecidedWithMultipleSigners
			e.got = len(signers)
			return e
		}

		// Rule: Number of signers must be >= quorum size
		if uint64(len(signers)) < quorumSize {
			e := ErrDecidedNotEnoughSigners
			e.want = quorumSize
			e.got = len(signers)
			return e
		}
	}

	if len(signedSSVMessage.FullData) != 0 {
		// Rule: Prepare or commit messages must not have full data
		if msgType == specqbft.PrepareMsgType || (msgType == specqbft.CommitMsgType && len(signers) == 1) {
			return ErrPrepareOrCommitWithFullData
		}

		hashedFullData, err := specqbft.HashDataRoot(signedSSVMessage.FullData)
		if err != nil {
			e := ErrFullDataHash
			e.innerErr = err
			return e
		}

		// Rule: Full data hash must match root
		if hashedFullData != consensusMessage.Root {
			return ErrInvalidHash
		}
	}

	// Rule: Consensus message type must be valid
	if !mv.validConsensusMsgType(msgType) {
		return ErrUnknownQBFTMessageType
	}

	// Rule: Round must not be zero
	if consensusMessage.Round == specqbft.NoRound {
		e := ErrZeroRound
		e.got = specqbft.NoRound
		return e
	}

	role := signedSSVMessage.SSVMessage.GetID().GetRoleType()

	// Rule: Duty role has consensus (true except for ValidatorRegistration and VoluntaryExit)
	if role == spectypes.RoleValidatorRegistration || role == spectypes.RoleVoluntaryExit {
		e := ErrUnexpectedConsensusMessage
		e.got = role
		return e
	}

	// Rule: Round cut-offs for roles:
	// - 12 (committee and aggregation)
	// - 6 (other types)
	maxRound, err := mv.maxRound(role)
	if err != nil {
		return fmt.Errorf("failed to get max round: %w", err)
	}

	if consensusMessage.Round > maxRound {
		err := ErrRoundTooHigh
		err.got = fmt.Sprintf("%v (%v role)", consensusMessage.Round, message.RunnerRoleToString(role))
		err.want = fmt.Sprintf("%v (%v role)", maxRound, message.RunnerRoleToString(role))
		return err
	}

	// Rule: consensus message must have the same identifier as the ssv message's identifier
	if !bytes.Equal(consensusMessage.Identifier, signedSSVMessage.SSVMessage.MsgID[:]) {
		e := ErrMismatchedIdentifier
		e.want = hex.EncodeToString(signedSSVMessage.SSVMessage.MsgID[:])
		e.got = hex.EncodeToString(consensusMessage.Identifier)
		return e
	}

	if err := mv.validateJustifications(consensusMessage); err != nil {
		return err
	}

	return nil
}

func (mv *messageValidator) validateQBFTLogic(
	signedSSVMessage *spectypes.SignedSSVMessage,
	consensusMessage *specqbft.Message,
	committee []spectypes.OperatorID,
	receivedAt time.Time,
	state *consensusState,
) error {
	if consensusMessage.MsgType == specqbft.ProposalMsgType {
		// Rule: Signer must be the leader
		leader := mv.roundRobinProposer(consensusMessage.Height, consensusMessage.Round, committee)
		if signedSSVMessage.OperatorIDs[0] != leader {
			err := ErrSignerNotLeader
			err.got = signedSSVMessage.OperatorIDs[0]
			err.want = leader
			return err
		}
	}

	msgSlot := phase0.Slot(consensusMessage.Height)
	for _, signer := range signedSSVMessage.OperatorIDs {
		signerStateBySlot := state.GetOrCreate(signer)
		signerState := signerStateBySlot.Get(msgSlot)
		if signerState == nil {
			continue
		}

		if len(signedSSVMessage.OperatorIDs) == 1 {
			// Rule: Ignore if peer already advanced to a later round. Only for non-decided messages
			if consensusMessage.Round < signerState.Round {
				// Signers aren't allowed to decrease their round.
				// If they've sent a future message due to clock error,
				// they'd have to wait for the next slot/round to be accepted.
				err := ErrRoundAlreadyAdvanced
				err.want = signerState.Round
				err.got = consensusMessage.Round
				return err
			}

			if consensusMessage.Round == signerState.Round {
				// Rule: Peer must not send two proposals with different data
				if len(signedSSVMessage.FullData) != 0 && signerState.ProposalData != nil && !bytes.Equal(signerState.ProposalData, signedSSVMessage.FullData) {
					return ErrDifferentProposalData
				}

				// Rule: Peer must send only 1 proposal, 1 prepare, 1 commit, and 1 round-change per round
				limits := maxMessageCounts()
				if err := signerState.MessageCounts.ValidateConsensusMessage(signedSSVMessage, consensusMessage, limits); err != nil {
					return err
				}
			}
		} else if len(signedSSVMessage.OperatorIDs) > 1 {
			// Rule: Decided msg can't have the same signers as previously sent before for the same duty
			encodedOperators, err := encodeOperators(signedSSVMessage.OperatorIDs)
			if err != nil {
				return err
			}

			// Rule: Decided msg can't have the same signers as previously sent before for the same duty
			if _, ok := signerState.SeenSigners[encodedOperators]; ok {
				return ErrDecidedWithSameSigners
			}
		}
	}

	if len(signedSSVMessage.OperatorIDs) == 1 {
		// Rule: Round must not be smaller than current peer's round -1 or +1. Only for non-decided messages
		if err := mv.roundBelongsToAllowedSpread(signedSSVMessage, consensusMessage, receivedAt); err != nil {
			return err
		}
	}

	return nil
}

func (mv *messageValidator) validateQBFTMessageByDutyLogic(
	signedSSVMessage *spectypes.SignedSSVMessage,
	consensusMessage *specqbft.Message,
	validatorIndices []phase0.ValidatorIndex,
	receivedAt time.Time,
	state *consensusState,
) error {
	role := signedSSVMessage.SSVMessage.GetID().GetRoleType()

	// Rule: Height must not be "old". I.e., signer must not have already advanced to a later slot.
	if role != spectypes.RoleCommittee { // Rule only for validator runners
		for _, signer := range signedSSVMessage.OperatorIDs {
			signerStateBySlot := state.GetOrCreate(signer)
			if maxSlot := signerStateBySlot.MaxSlot(); maxSlot > phase0.Slot(consensusMessage.Height) {
				e := ErrSlotAlreadyAdvanced
				e.got = consensusMessage.Height
				e.want = maxSlot
				return e
			}
		}
	}

	msgSlot := phase0.Slot(consensusMessage.Height)
<<<<<<< HEAD
	randaoMsg := false
	if err := mv.validateBeaconDuty(signedSSVMessage.SSVMessage.GetID().GetRoleType(), msgSlot, validatorIndices, randaoMsg); err != nil {
=======
	if err := mv.validateBeaconDuty(role, msgSlot, validatorIndices); err != nil {
>>>>>>> b6bed677
		return err
	}

	// Rule: current slot(height) must be between duty's starting slot and:
	// - duty's starting slot + 34 (committee and aggregation)
	// - duty's starting slot + 3 (other types)
	if err := mv.validateSlotTime(msgSlot, role, receivedAt); err != nil {
		return err
	}

	// Rule: valid number of duties per epoch:
	// - 2 for aggregation, voluntary exit and validator registration
	// - 2*V for Committee duty (where V is the number of validators in the cluster) (if no validator is doing sync committee in this epoch)
	// - else, accept
	for _, signer := range signedSSVMessage.OperatorIDs {
		signerStateBySlot := state.GetOrCreate(signer)
		if err := mv.validateDutyCount(signedSSVMessage.SSVMessage.GetID(), msgSlot, validatorIndices, signerStateBySlot); err != nil {
			return err
		}
	}

	return nil
}

func (mv *messageValidator) updateConsensusState(signedSSVMessage *spectypes.SignedSSVMessage, consensusMessage *specqbft.Message, consensusState *consensusState) error {
	msgSlot := phase0.Slot(consensusMessage.Height)
	msgEpoch := mv.netCfg.Beacon.EstimatedEpochAtSlot(msgSlot)

	for _, signer := range signedSSVMessage.OperatorIDs {
		stateBySlot := consensusState.GetOrCreate(signer)
		signerState := stateBySlot.Get(msgSlot)
		if signerState == nil {
			signerState = NewSignerState(phase0.Slot(consensusMessage.Height), consensusMessage.Round)
			stateBySlot.Set(msgSlot, msgEpoch, signerState)
		} else {
			if consensusMessage.Round > signerState.Round {
				signerState.Reset(phase0.Slot(consensusMessage.Height), consensusMessage.Round)
			}
		}

		if err := mv.processSignerState(signedSSVMessage, consensusMessage, signerState); err != nil {
			return err
		}
	}

	return nil
}

func (mv *messageValidator) processSignerState(signedSSVMessage *spectypes.SignedSSVMessage, consensusMessage *specqbft.Message, signerState *SignerState) error {
	if len(signedSSVMessage.FullData) != 0 && consensusMessage.MsgType == specqbft.ProposalMsgType {
		signerState.ProposalData = signedSSVMessage.FullData
	}

	signerCount := len(signedSSVMessage.OperatorIDs)
	if signerCount > 1 {
		encodedOperators, err := encodeOperators(signedSSVMessage.OperatorIDs)
		if err != nil {
			// encodeOperators must never re
			return ErrEncodeOperators
		}

		signerState.SeenSigners[encodedOperators] = struct{}{}
	}

	return signerState.MessageCounts.RecordConsensusMessage(signedSSVMessage, consensusMessage)
}

func (mv *messageValidator) validateJustifications(message *specqbft.Message) error {
	pj, err := message.GetPrepareJustifications()
	if err != nil {
		e := ErrMalformedPrepareJustifications
		e.innerErr = err
		return e
	}

	// Rule: Can only exist for Proposal messages
	if len(pj) != 0 && message.MsgType != specqbft.ProposalMsgType {
		e := ErrUnexpectedPrepareJustifications
		e.got = message.MsgType
		return e
	}

	rcj, err := message.GetRoundChangeJustifications()
	if err != nil {
		e := ErrMalformedRoundChangeJustifications
		e.innerErr = err
		return e
	}

	// Rule: Can only exist for Proposal or Round-Change messages
	if len(rcj) != 0 && message.MsgType != specqbft.ProposalMsgType && message.MsgType != specqbft.RoundChangeMsgType {
		e := ErrUnexpectedRoundChangeJustifications
		e.got = message.MsgType
		return e
	}

	return nil
}

func (mv *messageValidator) maxRound(role spectypes.RunnerRole) (specqbft.Round, error) {
	switch role {
	case spectypes.RoleCommittee, spectypes.RoleAggregator: // TODO: check if value for aggregator is correct as there are messages on stage exceeding the limit
		return 12, nil // TODO: consider calculating based on quick timeout and slow timeout
	case spectypes.RoleProposer, spectypes.RoleSyncCommitteeContribution:
		return 6, nil
	default:
		return 0, fmt.Errorf("unknown role")
	}
}

func (mv *messageValidator) currentEstimatedRound(sinceSlotStart time.Duration) (specqbft.Round, error) {
	delta, err := casts.DurationToUint64(sinceSlotStart / roundtimer.QuickTimeout)
	if err != nil {
		return 0, fmt.Errorf("failed to convert time duration to uint64: %w", err)
	}
	if currentQuickRound := specqbft.FirstRound + specqbft.Round(delta); currentQuickRound <= roundtimer.QuickTimeoutThreshold {
		return currentQuickRound, nil
	}

	sinceFirstSlowRound := sinceSlotStart - (time.Duration(roundtimer.QuickTimeoutThreshold) * roundtimer.QuickTimeout)
	delta, err = casts.DurationToUint64(sinceFirstSlowRound / roundtimer.SlowTimeout)
	if err != nil {
		return 0, fmt.Errorf("failed to convert time duration to uint64: %w", err)
	}
	estimatedRound := roundtimer.QuickTimeoutThreshold + specqbft.FirstRound + specqbft.Round(delta)
	return estimatedRound, nil
}

func (mv *messageValidator) validConsensusMsgType(msgType specqbft.MessageType) bool {
	switch msgType {
	case specqbft.ProposalMsgType, specqbft.PrepareMsgType, specqbft.CommitMsgType, specqbft.RoundChangeMsgType:
		return true
	default:
		return false
	}
}

func (mv *messageValidator) roundBelongsToAllowedSpread(
	signedSSVMessage *spectypes.SignedSSVMessage,
	consensusMessage *specqbft.Message,
	receivedAt time.Time,
) error {
	slotStartTime := mv.netCfg.Beacon.GetSlotStartTime(phase0.Slot(consensusMessage.Height)) /*.
	Add(mv.waitAfterSlotStart(role))*/ // TODO: not supported yet because first round is non-deterministic now

	sinceSlotStart := time.Duration(0)
	estimatedRound := specqbft.FirstRound
	if receivedAt.After(slotStartTime) {
		sinceSlotStart = receivedAt.Sub(slotStartTime)
		currentEstimatedRound, err := mv.currentEstimatedRound(sinceSlotStart)
		if err != nil {
			return err
		}
		estimatedRound = currentEstimatedRound
	}

	// TODO: lowestAllowed is not supported yet because first round is non-deterministic now
	lowestAllowed := /*estimatedRound - allowedRoundsInPast*/ specqbft.FirstRound
	highestAllowed := estimatedRound + allowedRoundsInFuture

	role := signedSSVMessage.SSVMessage.GetID().GetRoleType()

	if consensusMessage.Round < lowestAllowed || consensusMessage.Round > highestAllowed {
		e := ErrEstimatedRoundNotInAllowedSpread
		e.got = fmt.Sprintf("%v (%v role)", consensusMessage.Round, message.RunnerRoleToString(role))
		e.want = fmt.Sprintf("between %v and %v (%v role) / %v passed", lowestAllowed, highestAllowed, message.RunnerRoleToString(role), sinceSlotStart)
		return e
	}

	return nil
}

func (mv *messageValidator) roundRobinProposer(height specqbft.Height, round specqbft.Round, committee []spectypes.OperatorID) types.OperatorID {
	firstRoundIndex := uint64(0)
	if height != specqbft.FirstHeight {
		firstRoundIndex += uint64(height) % uint64(len(committee))
	}

	index := (firstRoundIndex + uint64(round) - uint64(specqbft.FirstRound)) % uint64(len(committee))
	return committee[index]
}

func encodeOperators(operators []spectypes.OperatorID) ([sha256.Size]byte, error) {
	buf := new(bytes.Buffer)
	for _, operator := range operators {
		if err := binary.Write(buf, binary.LittleEndian, operator); err != nil {
			return [sha256.Size]byte{}, err
		}
	}
	hash := sha256.Sum256(buf.Bytes())
	return hash, nil
}<|MERGE_RESOLUTION|>--- conflicted
+++ resolved
@@ -269,12 +269,8 @@
 	}
 
 	msgSlot := phase0.Slot(consensusMessage.Height)
-<<<<<<< HEAD
 	randaoMsg := false
 	if err := mv.validateBeaconDuty(signedSSVMessage.SSVMessage.GetID().GetRoleType(), msgSlot, validatorIndices, randaoMsg); err != nil {
-=======
-	if err := mv.validateBeaconDuty(role, msgSlot, validatorIndices); err != nil {
->>>>>>> b6bed677
 		return err
 	}
 
