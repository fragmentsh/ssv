package validation

import (
	"bytes"
	"encoding/hex"
	"math"
	"testing"
	"time"

	eth2apiv1 "github.com/attestantio/go-eth2-client/api/v1"
	"github.com/attestantio/go-eth2-client/spec/phase0"
	"github.com/ethereum/go-ethereum/common"
	"github.com/herumi/bls-eth-go-binary/bls"
	pubsub "github.com/libp2p/go-libp2p-pubsub"
	pspb "github.com/libp2p/go-libp2p-pubsub/pb"
	specqbft "github.com/ssvlabs/ssv-spec-pre-cc/qbft"
	spectypes "github.com/ssvlabs/ssv-spec-pre-cc/types"
	spectestingutils "github.com/ssvlabs/ssv-spec-pre-cc/types/testingutils"
	alanspectypes "github.com/ssvlabs/ssv-spec/types"
	alanspectestingutils "github.com/ssvlabs/ssv-spec/types/testingutils"
	"github.com/stretchr/testify/require"
	eth2types "github.com/wealdtech/go-eth2-types/v2"
	"go.uber.org/zap/zaptest"

	"github.com/ssvlabs/ssv/network/commons"
	"github.com/ssvlabs/ssv/networkconfig"
	"github.com/ssvlabs/ssv/operator/duties/dutystore"
	"github.com/ssvlabs/ssv/operator/keys"
	"github.com/ssvlabs/ssv/operator/storage"
	beaconprotocol "github.com/ssvlabs/ssv/protocol/v2/blockchain/beacon"
	ssvmessage "github.com/ssvlabs/ssv/protocol/v2/message"
	"github.com/ssvlabs/ssv/protocol/v2/ssv/queue"
	ssvtypes "github.com/ssvlabs/ssv/protocol/v2/types"
	registrystorage "github.com/ssvlabs/ssv/registry/storage"
	"github.com/ssvlabs/ssv/storage/basedb"
	"github.com/ssvlabs/ssv/storage/kv"
)

func Test_ValidateSSVMessage(t *testing.T) {
	logger := zaptest.NewLogger(t)
	db, err := kv.NewInMemory(logger, basedb.Options{})
	require.NoError(t, err)

	ns, err := storage.NewNodeStorage(logger, db)
	require.NoError(t, err)

	const validatorIndex = 123

	ks := alanspectestingutils.Testing4SharesSet()
	share := &ssvtypes.SSVShare{
		Share: *alanspectestingutils.TestingShare(ks, spectestingutils.TestingValidatorIndex),
		Metadata: ssvtypes.Metadata{
			BeaconMetadata: &beaconprotocol.ValidatorMetadata{
				Status: eth2apiv1.ValidatorStateActiveOngoing,
				Index:  validatorIndex,
			},
			Liquidated: false,
		},
	}
	require.NoError(t, ns.Shares().Save(nil, share))

	netCfg := networkconfig.TestNetwork

	roleAttester := spectypes.BNRoleAttester

	// Message validation happy flow, messages are not ignored or rejected and there are no errors
	t.Run("happy flow", func(t *testing.T) {
		validator := New(netCfg, WithNodeStorage(ns)).(*messageValidator)

		slot := netCfg.Beacon.FirstSlotAtEpoch(1)
		height := specqbft.Height(slot)

		validSignedMessage := spectestingutils.TestingProposalMessageWithHeight(ks.Shares[1], 1, height)
		encodedValidSignedMessage, err := validSignedMessage.Encode()
		require.NoError(t, err)

		ssvMsg := &spectypes.SSVMessage{
			MsgType: spectypes.SSVConsensusMsgType,
			MsgID:   spectypes.NewMsgID(spectypes.DomainType(netCfg.Domain), share.ValidatorPubKey[:], roleAttester),
			Data:    encodedValidSignedMessage,
		}

		message, err := queue.DecodeGenesisSSVMessage(ssvMsg)
		require.NoError(t, err)

		receivedAt := netCfg.Beacon.GetSlotStartTime(slot).Add(validator.waitAfterSlotStart(roleAttester))
		_, _, err = validator.validateSSVMessage(message, receivedAt, nil)
		require.NoError(t, err)
	})

	// Make sure messages are incremented and throw an ignore message if more than 1 for a commit
	t.Run("message counts", func(t *testing.T) {
		validator := New(netCfg, WithNodeStorage(ns)).(*messageValidator)

		slot := netCfg.Beacon.FirstSlotAtEpoch(1)
		height := specqbft.Height(slot)

		msgID := spectypes.NewMsgID(spectypes.DomainType(netCfg.Domain), share.ValidatorPubKey[:], roleAttester)
		state := validator.consensusState(msgID)
		for i := spectypes.OperatorID(1); i <= 4; i++ {
			signerState := state.GetSignerState(i)
			require.Nil(t, signerState)
		}

		signedMsg := spectestingutils.TestingProposalMessageWithHeight(ks.Shares[1], 1, height)
		encodedMsg, err := signedMsg.Encode()
		require.NoError(t, err)

		ssvMsg := &spectypes.SSVMessage{
			MsgType: spectypes.SSVConsensusMsgType,
			MsgID:   msgID,
			Data:    encodedMsg,
		}

		message, err := queue.DecodeGenesisSSVMessage(ssvMsg)
		require.NoError(t, err)

		receivedAt := netCfg.Beacon.GetSlotStartTime(slot).Add(validator.waitAfterSlotStart(roleAttester))
		_, _, err = validator.validateSSVMessage(message, receivedAt, nil)
		require.NoError(t, err)

		_, _, err = validator.validateSSVMessage(message, receivedAt, nil)
		require.ErrorContains(t, err, ErrTooManySameTypeMessagesPerRound.Error())

		state1 := state.GetSignerState(1)
		require.NotNil(t, state1)
		require.EqualValues(t, height, state1.Slot)
		require.EqualValues(t, 1, state1.Round)
		require.EqualValues(t, MessageCounts{Proposal: 1}, state1.MessageCounts)
		for i := spectypes.OperatorID(2); i <= 4; i++ {
			signerState := state.GetSignerState(i)
			require.Nil(t, signerState)
		}

		signedMsg = spectestingutils.TestingPrepareMessageWithParams(ks.Shares[1], 1, 2, height, spectestingutils.TestingIdentifier, spectestingutils.TestingQBFTRootData)
		encodedMsg, err = signedMsg.Encode()
		require.NoError(t, err)

		ssvMsg2 := &spectypes.SSVMessage{
			MsgType: spectypes.SSVConsensusMsgType,
			MsgID:   msgID,
			Data:    encodedMsg,
		}

		message2, err := queue.DecodeGenesisSSVMessage(ssvMsg2)
		require.NoError(t, err)

		_, _, err = validator.validateSSVMessage(message2, receivedAt, nil)
		require.NoError(t, err)

		require.NotNil(t, state1)
		require.EqualValues(t, height, state1.Slot)
		require.EqualValues(t, 2, state1.Round)
		require.EqualValues(t, MessageCounts{Prepare: 1}, state1.MessageCounts)

		_, _, err = validator.validateSSVMessage(message2, receivedAt, nil)
		require.ErrorContains(t, err, ErrTooManySameTypeMessagesPerRound.Error())

		signedMsg = spectestingutils.TestingCommitMessageWithHeight(ks.Shares[1], 1, height+1)
		encodedMsg, err = signedMsg.Encode()
		require.NoError(t, err)

		ssvMsg3 := &spectypes.SSVMessage{
			MsgType: spectypes.SSVConsensusMsgType,
			MsgID:   msgID,
			Data:    encodedMsg,
		}

		message3, err := queue.DecodeGenesisSSVMessage(ssvMsg3)
		require.NoError(t, err)

		_, _, err = validator.validateSSVMessage(message3, receivedAt.Add(netCfg.Beacon.SlotDurationSec()), nil)
		require.NoError(t, err)
		require.NotNil(t, state1)
		require.EqualValues(t, height+1, state1.Slot)
		require.EqualValues(t, 1, state1.Round)
		require.EqualValues(t, MessageCounts{Commit: 1}, state1.MessageCounts)

		_, _, err = validator.validateSSVMessage(message3, receivedAt.Add(netCfg.Beacon.SlotDurationSec()), nil)
		require.ErrorContains(t, err, ErrTooManySameTypeMessagesPerRound.Error())

		signedMsg = spectestingutils.TestingCommitMultiSignerMessageWithHeight([]*bls.SecretKey{ks.Shares[1], ks.Shares[2], ks.Shares[3]}, []spectypes.OperatorID{1, 2, 3}, height+1)
		encodedMsg, err = signedMsg.Encode()
		require.NoError(t, err)

		ssvMsg4 := &spectypes.SSVMessage{
			MsgType: spectypes.SSVConsensusMsgType,
			MsgID:   msgID,
			Data:    encodedMsg,
		}

		message4, err := queue.DecodeGenesisSSVMessage(ssvMsg4)
		require.NoError(t, err)

		_, _, err = validator.validateSSVMessage(message4, receivedAt.Add(netCfg.Beacon.SlotDurationSec()), nil)
		require.NoError(t, err)
		require.NotNil(t, state1)
		require.EqualValues(t, height+1, state1.Slot)
		require.EqualValues(t, 1, state1.Round)
		require.EqualValues(t, MessageCounts{Commit: 1, Decided: 1}, state1.MessageCounts)
	})

	// Send a pubsub message with no data should cause an error
	t.Run("pubsub message has no data", func(t *testing.T) {
		validator := New(netCfg, WithNodeStorage(ns)).(*messageValidator)

		slot := netCfg.Beacon.FirstSlotAtEpoch(1)

		pmsg := &pubsub.Message{}

		receivedAt := netCfg.Beacon.GetSlotStartTime(slot).Add(validator.waitAfterSlotStart(roleAttester))
		_, _, err := validator.validateP2PMessage(pmsg, receivedAt)

		require.ErrorIs(t, err, ErrPubSubMessageHasNoData)
	})

	// Send a pubsub message where there is too much data should cause an error
	t.Run("pubsub data too big", func(t *testing.T) {
		validator := New(netCfg, WithNodeStorage(ns)).(*messageValidator)

		slot := netCfg.Beacon.FirstSlotAtEpoch(1)

		topic := commons.GetTopicFullName(commons.ValidatorTopicID(share.ValidatorPubKey[:])[0])
		pmsg := &pubsub.Message{
			Message: &pspb.Message{
				Data:  bytes.Repeat([]byte{1}, 10_000_000+commons.MessageOffset),
				Topic: &topic,
				From:  []byte("16Uiu2HAkyWQyCb6reWXGQeBUt9EXArk6h3aq3PsFMwLNq3pPGH1r"),
			},
		}

		receivedAt := netCfg.Beacon.GetSlotStartTime(slot).Add(validator.waitAfterSlotStart(roleAttester))
		_, _, err = validator.validateP2PMessage(pmsg, receivedAt)

		e := ErrPubSubDataTooBig
		e.got = 10_000_000
		require.ErrorIs(t, err, e)
	})

	// Send a malformed pubsub message (empty message) should return an error
	t.Run("empty pubsub message", func(t *testing.T) {
		validator := New(netCfg, WithNodeStorage(ns)).(*messageValidator)

		slot := netCfg.Beacon.FirstSlotAtEpoch(1)

		topic := commons.GetTopicFullName(commons.ValidatorTopicID(share.ValidatorPubKey[:])[0])
		pmsg := &pubsub.Message{
			Message: &pspb.Message{
				Data:  bytes.Repeat([]byte{1}, 1+commons.MessageOffset),
				Topic: &topic,
				From:  []byte("16Uiu2HAkyWQyCb6reWXGQeBUt9EXArk6h3aq3PsFMwLNq3pPGH1r"),
			},
		}

		receivedAt := netCfg.Beacon.GetSlotStartTime(slot).Add(validator.waitAfterSlotStart(roleAttester))
		_, _, err = validator.validateP2PMessage(pmsg, receivedAt)

		require.ErrorContains(t, err, ErrMalformedPubSubMessage.Error())
	})

	// Send a message with incorrect data (unable to decode incorrect message type)
	t.Run("bad data format", func(t *testing.T) {
		validator := New(netCfg, WithNodeStorage(ns)).(*messageValidator)
		slot := netCfg.Beacon.FirstSlotAtEpoch(1)

		ssvMsg := &spectypes.SSVMessage{
			MsgType: spectypes.SSVConsensusMsgType,
			MsgID:   spectypes.NewMsgID(spectypes.DomainType(netCfg.Domain), share.ValidatorPubKey[:], roleAttester),
			Data:    bytes.Repeat([]byte{1}, 500),
		}

		encodedMsg, err := ssvMsg.Encode()
		require.NoError(t, err)

<<<<<<< HEAD
		encodedSignedMsg := spectypes.EncodeSignedSSVMessage(encodedMsg, 1, [256]byte{})
=======
		encodedSignedMsg := spectypes.EncodeSignedSSVMessage(encodedMsg, 1, make([]byte, 256))
>>>>>>> 3ecdac95

		topic := commons.GetTopicFullName(commons.ValidatorTopicID(share.ValidatorPubKey[:])[0])
		pmsg := &pubsub.Message{
			Message: &pspb.Message{
				Data:  encodedSignedMsg,
				Topic: &topic,
			},
		}

		receivedAt := netCfg.Beacon.GetSlotStartTime(slot).Add(validator.waitAfterSlotStart(roleAttester))
		_, _, err = validator.validateP2PMessage(pmsg, receivedAt)

		require.ErrorContains(t, err, ErrMalformedMessage.Error())
	})

	// Send exact allowed data size amount but with invalid data (fails to decode)
	t.Run("data size borderline / malformed message", func(t *testing.T) {
		validator := New(netCfg, WithNodeStorage(ns)).(*messageValidator)
		slot := netCfg.Beacon.FirstSlotAtEpoch(1)

		ssvMsg := &spectypes.SSVMessage{
			MsgType: spectypes.SSVConsensusMsgType,
			MsgID:   spectypes.NewMsgID(spectypes.DomainType(netCfg.Domain), share.ValidatorPubKey[:], roleAttester),
			Data:    bytes.Repeat([]byte{0x1}, maxMessageSize),
		}

		encodedMsg, err := ssvMsg.Encode()
		require.NoError(t, err)

<<<<<<< HEAD
		encodedSignedMsg := spectypes.EncodeSignedSSVMessage(encodedMsg, 1, [256]byte{})
=======
		encodedSignedMsg := spectypes.EncodeSignedSSVMessage(encodedMsg, 1, make([]byte, 256))
>>>>>>> 3ecdac95

		topic := commons.GetTopicFullName(commons.ValidatorTopicID(share.ValidatorPubKey[:])[0])
		pmsg := &pubsub.Message{
			Message: &pspb.Message{
				Data:  encodedSignedMsg,
				Topic: &topic,
			},
		}

		receivedAt := netCfg.Beacon.GetSlotStartTime(slot).Add(validator.waitAfterSlotStart(roleAttester))
		_, _, err = validator.validateP2PMessage(pmsg, receivedAt)
		require.ErrorContains(t, err, ErrMalformedMessage.Error())
	})

	// Send a message with no data should return an error
	t.Run("no data", func(t *testing.T) {
		validator := New(netCfg, WithNodeStorage(ns)).(*messageValidator)

		message := &queue.DecodedSSVMessage{
			SSVMessage: &alanspectypes.SSVMessage{
				MsgType: alanspectypes.MsgType(spectypes.SSVConsensusMsgType),
				MsgID:   alanspectypes.MessageID(spectypes.NewMsgID(spectypes.DomainType(netCfg.Domain), share.ValidatorPubKey[:], roleAttester)),
				Data:    []byte{},
			},
		}

		_, _, err = validator.validateSSVMessage(message, time.Now(), nil)
		require.ErrorIs(t, err, ErrEmptyData)

		message.SSVMessage.Data = nil

		_, _, err = validator.validateSSVMessage(message, time.Now(), nil)
		require.ErrorIs(t, err, ErrEmptyData)
	})

	// Send a message where there is too much data should cause an error
	t.Run("data too big", func(t *testing.T) {
		validator := New(netCfg, WithNodeStorage(ns)).(*messageValidator)

		const tooBigMsgSize = maxMessageSize * 2

		message := &queue.DecodedSSVMessage{
			SSVMessage: &alanspectypes.SSVMessage{
				MsgType: alanspectypes.MsgType(spectypes.SSVConsensusMsgType),
				MsgID:   alanspectypes.MessageID(spectypes.NewMsgID(spectypes.DomainType(netCfg.Domain), share.ValidatorPubKey[:], roleAttester)),
				Data:    bytes.Repeat([]byte{0x1}, tooBigMsgSize),
			},
		}

		_, _, err = validator.validateSSVMessage(message, time.Now(), nil)
		expectedErr := ErrSSVDataTooBig
		expectedErr.got = tooBigMsgSize
		expectedErr.want = maxMessageSize
		require.ErrorIs(t, err, expectedErr)
	})

	// Send an invalid SSV message type returns an error
	t.Run("invalid SSV message type", func(t *testing.T) {
		validator := New(netCfg, WithNodeStorage(ns)).(*messageValidator)
		slot := netCfg.Beacon.FirstSlotAtEpoch(1)
		height := specqbft.Height(slot)

		validSignedMessage := spectestingutils.TestingProposalMessageWithHeight(ks.Shares[1], 1, height)
		encodedValidSignedMessage, err := validSignedMessage.Encode()
		require.NoError(t, err)

		ssvMsg := &spectypes.SSVMessage{
			MsgType: math.MaxUint64,
			MsgID:   spectypes.NewMsgID(spectypes.DomainType(netCfg.Domain), share.ValidatorPubKey[:], roleAttester),
			Data:    encodedValidSignedMessage,
		}

		encodedMsg, err := ssvMsg.Encode()
		require.NoError(t, err)

<<<<<<< HEAD
		encodedSignedMsg := spectypes.EncodeSignedSSVMessage(encodedMsg, 1, [256]byte{})
=======
		encodedSignedMsg := spectypes.EncodeSignedSSVMessage(encodedMsg, 1, make([]byte, 256))
>>>>>>> 3ecdac95

		topic := commons.GetTopicFullName(commons.ValidatorTopicID(share.ValidatorPubKey[:])[0])
		pmsg := &pubsub.Message{
			Message: &pspb.Message{
				Data:  encodedSignedMsg,
				Topic: &topic,
			},
		}

		_, _, err = validator.validateP2PMessage(pmsg, time.Now())
		require.ErrorContains(t, err, ErrUnknownSSVMessageType.Error())
	})

	// Empty validator public key returns an error
	t.Run("empty validator public key", func(t *testing.T) {
		validator := New(netCfg, WithNodeStorage(ns)).(*messageValidator)

		validSignedMessage := spectestingutils.TestingProposalMessage(ks.Shares[1], 1)
		encodedValidSignedMessage, err := validSignedMessage.Encode()
		require.NoError(t, err)

		ssvMsg := &spectypes.SSVMessage{
			MsgType: spectypes.SSVConsensusMsgType,
			MsgID:   spectypes.NewMsgID(spectypes.DomainType(netCfg.Domain), spectypes.ValidatorPK{}, roleAttester),
			Data:    encodedValidSignedMessage,
		}

		message, err := queue.DecodeGenesisSSVMessage(ssvMsg)
		require.NoError(t, err)

		_, _, err = validator.validateSSVMessage(message, time.Now(), nil)
		require.ErrorContains(t, err, ErrDeserializePublicKey.Error())
	})

	// Generate random validator and validate it is unknown to the network
	t.Run("unknown validator", func(t *testing.T) {
		validator := New(netCfg, WithNodeStorage(ns)).(*messageValidator)

		sk, err := eth2types.GenerateBLSPrivateKey()
		require.NoError(t, err)

		validSignedMessage := spectestingutils.TestingProposalMessage(ks.Shares[1], 1)
		encodedValidSignedMessage, err := validSignedMessage.Encode()
		require.NoError(t, err)

		ssvMsg := &spectypes.SSVMessage{
			MsgType: spectypes.SSVConsensusMsgType,
			MsgID:   spectypes.NewMsgID(spectypes.DomainType(netCfg.Domain), sk.PublicKey().Marshal(), roleAttester),
			Data:    encodedValidSignedMessage,
		}

		message, err := queue.DecodeGenesisSSVMessage(ssvMsg)
		require.NoError(t, err)

		_, _, err = validator.validateSSVMessage(message, time.Now(), nil)
		expectedErr := ErrUnknownValidator
		expectedErr.got = hex.EncodeToString(sk.PublicKey().Marshal())
		require.ErrorIs(t, err, expectedErr)
	})

	// Make sure messages are dropped if on the incorrect network
	t.Run("wrong domain", func(t *testing.T) {
		validator := New(netCfg, WithNodeStorage(ns)).(*messageValidator)

		slot := netCfg.Beacon.FirstSlotAtEpoch(1)
		height := specqbft.Height(slot)

		validSignedMessage := spectestingutils.TestingProposalMessageWithHeight(ks.Shares[1], 1, height)
		encodedValidSignedMessage, err := validSignedMessage.Encode()
		require.NoError(t, err)

		wrongDomain := spectypes.DomainType{math.MaxUint8, math.MaxUint8, math.MaxUint8, math.MaxUint8}
		ssvMsg := &spectypes.SSVMessage{
			MsgType: spectypes.SSVConsensusMsgType,
			MsgID:   spectypes.NewMsgID(wrongDomain, share.ValidatorPubKey[:], roleAttester),
			Data:    encodedValidSignedMessage,
		}

		message, err := queue.DecodeGenesisSSVMessage(ssvMsg)
		require.NoError(t, err)

		receivedAt := netCfg.Beacon.GetSlotStartTime(slot).Add(validator.waitAfterSlotStart(roleAttester))
		_, _, err = validator.validateSSVMessage(message, receivedAt, nil)
		expectedErr := ErrWrongDomain
		expectedErr.got = hex.EncodeToString(wrongDomain[:])
		expectedErr.want = hex.EncodeToString(netCfg.Domain[:])
		require.ErrorIs(t, err, expectedErr)
	})

	// Send message with a value that refers to a non-existent role
	t.Run("invalid role", func(t *testing.T) {
		validator := New(netCfg, WithNodeStorage(ns)).(*messageValidator)

		slot := netCfg.Beacon.FirstSlotAtEpoch(1)
		height := specqbft.Height(slot)

		validSignedMessage := spectestingutils.TestingProposalMessageWithHeight(ks.Shares[1], 1, height)
		encodedValidSignedMessage, err := validSignedMessage.Encode()
		require.NoError(t, err)

		ssvMsg := &spectypes.SSVMessage{
			MsgType: spectypes.SSVConsensusMsgType,
			MsgID:   spectypes.NewMsgID(spectypes.DomainType(netCfg.Domain), share.ValidatorPubKey[:], math.MaxUint64),
			Data:    encodedValidSignedMessage,
		}

		message, err := queue.DecodeGenesisSSVMessage(ssvMsg)
		require.NoError(t, err)

		receivedAt := netCfg.Beacon.GetSlotStartTime(slot).Add(validator.waitAfterSlotStart(roleAttester))
		_, _, err = validator.validateSSVMessage(message, receivedAt, nil)
		require.ErrorIs(t, err, ErrInvalidRole)
	})

	// Perform validator registration or voluntary exit with a consensus type message will give an error
	t.Run("unexpected consensus message", func(t *testing.T) {
		validator := New(netCfg, WithNodeStorage(ns)).(*messageValidator)

		slot := netCfg.Beacon.FirstSlotAtEpoch(1)
		height := specqbft.Height(slot)

		validSignedMessage := spectestingutils.TestingProposalMessageWithHeight(ks.Shares[1], 1, height)
		encodedValidSignedMessage, err := validSignedMessage.Encode()
		require.NoError(t, err)

		ssvMsg := &spectypes.SSVMessage{
			MsgType: spectypes.SSVConsensusMsgType,
			MsgID:   spectypes.NewMsgID(spectypes.DomainType(netCfg.Domain), share.ValidatorPubKey[:], spectypes.BNRoleValidatorRegistration),
			Data:    encodedValidSignedMessage,
		}

		message, err := queue.DecodeGenesisSSVMessage(ssvMsg)
		require.NoError(t, err)

		receivedAt := netCfg.Beacon.GetSlotStartTime(slot).Add(validator.waitAfterSlotStart(roleAttester))
		_, _, err = validator.validateSSVMessage(message, receivedAt, nil)
		require.ErrorContains(t, err, ErrUnexpectedConsensusMessage.Error())

		ssvMsg = &spectypes.SSVMessage{
			MsgType: spectypes.SSVConsensusMsgType,
			MsgID:   spectypes.NewMsgID(spectypes.DomainType(netCfg.Domain), share.ValidatorPubKey[:], spectypes.BNRoleVoluntaryExit),
			Data:    encodedValidSignedMessage,
		}

		message, err = queue.DecodeGenesisSSVMessage(ssvMsg)
		require.NoError(t, err)

		_, _, err = validator.validateSSVMessage(message, receivedAt, nil)
		require.ErrorContains(t, err, ErrUnexpectedConsensusMessage.Error())
	})

	// Ignore messages related to a validator that is liquidated
	t.Run("liquidated validator", func(t *testing.T) {
		validator := New(netCfg, WithNodeStorage(ns)).(*messageValidator)

		liquidatedSK, err := eth2types.GenerateBLSPrivateKey()
		require.NoError(t, err)

		liquidatedShare := &ssvtypes.SSVShare{
			Share: *alanspectestingutils.TestingShare(ks, spectestingutils.TestingValidatorIndex),
			Metadata: ssvtypes.Metadata{
				BeaconMetadata: &beaconprotocol.ValidatorMetadata{
					Status: eth2apiv1.ValidatorStateActiveOngoing,
				},
				Liquidated: true,
			},
		}
		liquidatedShare.ValidatorPubKey = alanspectypes.ValidatorPK(liquidatedSK.PublicKey().Marshal())

		require.NoError(t, ns.Shares().Save(nil, liquidatedShare))

		validSignedMessage := spectestingutils.TestingProposalMessage(ks.Shares[1], 1)
		encodedValidSignedMessage, err := validSignedMessage.Encode()
		require.NoError(t, err)

		ssvMsg := &spectypes.SSVMessage{
			MsgType: spectypes.SSVConsensusMsgType,
			MsgID:   spectypes.NewMsgID(spectypes.DomainType(netCfg.Domain), liquidatedShare.ValidatorPubKey[:], roleAttester),
			Data:    encodedValidSignedMessage,
		}

		message, err := queue.DecodeGenesisSSVMessage(ssvMsg)
		require.NoError(t, err)

		_, _, err = validator.validateSSVMessage(message, time.Now(), nil)
		expectedErr := ErrValidatorLiquidated
		require.ErrorIs(t, err, expectedErr)

		require.NoError(t, ns.Shares().Delete(nil, liquidatedShare.ValidatorPubKey[:]))
	})

	// Ignore messages related to a validator with unknown state
	t.Run("unknown state validator", func(t *testing.T) {
		validator := New(netCfg, WithNodeStorage(ns)).(*messageValidator)

		inactiveSK, err := eth2types.GenerateBLSPrivateKey()
		require.NoError(t, err)

		inactiveShare := &ssvtypes.SSVShare{
			Share: *alanspectestingutils.TestingShare(ks, spectestingutils.TestingValidatorIndex),
			Metadata: ssvtypes.Metadata{
				BeaconMetadata: &beaconprotocol.ValidatorMetadata{
					Status: eth2apiv1.ValidatorStateUnknown,
				},
				Liquidated: false,
			},
		}
		inactiveShare.ValidatorPubKey = alanspectypes.ValidatorPK(inactiveSK.PublicKey().Marshal())

		require.NoError(t, ns.Shares().Save(nil, inactiveShare))

		validSignedMessage := spectestingutils.TestingProposalMessage(ks.Shares[1], 1)
		encodedValidSignedMessage, err := validSignedMessage.Encode()
		require.NoError(t, err)

		ssvMsg := &spectypes.SSVMessage{
			MsgType: spectypes.SSVConsensusMsgType,
			MsgID:   spectypes.NewMsgID(spectypes.DomainType(netCfg.Domain), inactiveShare.ValidatorPubKey[:], roleAttester),
			Data:    encodedValidSignedMessage,
		}

		message, err := queue.DecodeGenesisSSVMessage(ssvMsg)
		require.NoError(t, err)

		slot := netCfg.Beacon.FirstSlotAtEpoch(1)
		receivedAt := netCfg.Beacon.GetSlotStartTime(slot).Add(validator.waitAfterSlotStart(roleAttester))

		_, _, err = validator.validateSSVMessage(message, receivedAt, nil)
		expectedErr := ErrValidatorNotAttesting
		expectedErr.got = eth2apiv1.ValidatorStateUnknown.String()
		require.ErrorIs(t, err, expectedErr)

		require.NoError(t, ns.Shares().Delete(nil, inactiveShare.ValidatorPubKey[:]))
	})

	// Ignore messages related to a validator that in pending queued state
	t.Run("pending queued state validator", func(t *testing.T) {
		validator := New(netCfg, WithNodeStorage(ns)).(*messageValidator)

		nonUpdatedMetadataSK, err := eth2types.GenerateBLSPrivateKey()
		require.NoError(t, err)

		slot := netCfg.Beacon.EstimatedCurrentSlot()
		epoch := netCfg.Beacon.EstimatedEpochAtSlot(slot)
		height := specqbft.Height(slot)

		nonUpdatedMetadataShare := &ssvtypes.SSVShare{
			Share: *alanspectestingutils.TestingShare(ks, spectestingutils.TestingValidatorIndex),
			Metadata: ssvtypes.Metadata{
				BeaconMetadata: &beaconprotocol.ValidatorMetadata{
					Status:          eth2apiv1.ValidatorStatePendingQueued,
					ActivationEpoch: epoch + 1,
				},
				Liquidated: false,
			},
		}
		nonUpdatedMetadataShare.ValidatorPubKey = alanspectypes.ValidatorPK(nonUpdatedMetadataSK.PublicKey().Marshal())

		require.NoError(t, ns.Shares().Save(nil, nonUpdatedMetadataShare))

		leader := validator.roundRobinProposer(height, specqbft.FirstRound, nonUpdatedMetadataShare)

		validSignedMessage := spectestingutils.TestingProposalMessageWithHeight(ks.Shares[leader], leader, height)
		encodedValidSignedMessage, err := validSignedMessage.Encode()
		require.NoError(t, err)

		ssvMsg := &spectypes.SSVMessage{
			MsgType: spectypes.SSVConsensusMsgType,
			MsgID:   spectypes.NewMsgID(spectypes.DomainType(netCfg.Domain), nonUpdatedMetadataShare.ValidatorPubKey[:], roleAttester),
			Data:    encodedValidSignedMessage,
		}
		receivedAt := netCfg.Beacon.GetSlotStartTime(slot).Add(validator.waitAfterSlotStart(roleAttester))

		message, err := queue.DecodeGenesisSSVMessage(ssvMsg)
		require.NoError(t, err)

		_, _, err = validator.validateSSVMessage(message, receivedAt, nil)
		expectedErr := ErrValidatorNotAttesting
		expectedErr.got = eth2apiv1.ValidatorStatePendingQueued.String()
		require.ErrorIs(t, err, expectedErr)

		require.NoError(t, ns.Shares().Delete(nil, nonUpdatedMetadataShare.ValidatorPubKey[:]))
	})

	// Don't ignore messages related to a validator that in pending queued state (in case metadata is not updated),
	// but he is active (activation epoch <= current epoch)
	t.Run("active validator with pending queued state", func(t *testing.T) {
		validator := New(netCfg, WithNodeStorage(ns)).(*messageValidator)

		nonUpdatedMetadataSK, err := eth2types.GenerateBLSPrivateKey()
		require.NoError(t, err)

		slot := netCfg.Beacon.EstimatedCurrentSlot()
		epoch := netCfg.Beacon.EstimatedEpochAtSlot(slot)
		height := specqbft.Height(slot)

		nonUpdatedMetadataShare := &ssvtypes.SSVShare{
			Share: *alanspectestingutils.TestingShare(ks, spectestingutils.TestingValidatorIndex),
			Metadata: ssvtypes.Metadata{
				BeaconMetadata: &beaconprotocol.ValidatorMetadata{
					Status:          eth2apiv1.ValidatorStatePendingQueued,
					ActivationEpoch: epoch,
				},
				Liquidated: false,
			},
		}
		nonUpdatedMetadataShare.ValidatorPubKey = alanspectypes.ValidatorPK(nonUpdatedMetadataSK.PublicKey().Marshal())

		require.NoError(t, ns.Shares().Save(nil, nonUpdatedMetadataShare))

		leader := validator.roundRobinProposer(height, specqbft.FirstRound, nonUpdatedMetadataShare)

		validSignedMessage := spectestingutils.TestingProposalMessageWithHeight(ks.Shares[leader], leader, height)
		encodedValidSignedMessage, err := validSignedMessage.Encode()
		require.NoError(t, err)

		ssvMsg := &spectypes.SSVMessage{
			MsgType: spectypes.SSVConsensusMsgType,
			MsgID:   spectypes.NewMsgID(spectypes.DomainType(netCfg.Domain), nonUpdatedMetadataShare.ValidatorPubKey[:], roleAttester),
			Data:    encodedValidSignedMessage,
		}
		receivedAt := netCfg.Beacon.GetSlotStartTime(slot).Add(validator.waitAfterSlotStart(roleAttester))

		message, err := queue.DecodeGenesisSSVMessage(ssvMsg)
		require.NoError(t, err)

		_, _, err = validator.validateSSVMessage(message, receivedAt, nil)
		require.NoError(t, err)

		require.NoError(t, ns.Shares().Delete(nil, nonUpdatedMetadataShare.ValidatorPubKey[:]))
	})

	// Unable to process a message with a validator that is not on the network
	t.Run("no share metadata", func(t *testing.T) {
		validator := New(netCfg, WithNodeStorage(ns)).(*messageValidator)

		noMetadataSK, err := eth2types.GenerateBLSPrivateKey()
		require.NoError(t, err)

		noMetadataShare := &ssvtypes.SSVShare{
			Share: *alanspectestingutils.TestingShare(ks, spectestingutils.TestingValidatorIndex),
			Metadata: ssvtypes.Metadata{
				BeaconMetadata: nil,
				Liquidated:     false,
			},
		}
		noMetadataShare.ValidatorPubKey = alanspectypes.ValidatorPK(noMetadataSK.PublicKey().Marshal())

		require.NoError(t, ns.Shares().Save(nil, noMetadataShare))

		validSignedMessage := spectestingutils.TestingProposalMessage(ks.Shares[1], 1)
		encodedValidSignedMessage, err := validSignedMessage.Encode()
		require.NoError(t, err)

		ssvMsg := &spectypes.SSVMessage{
			MsgType: spectypes.SSVConsensusMsgType,
			MsgID:   spectypes.NewMsgID(spectypes.DomainType(netCfg.Domain), noMetadataShare.ValidatorPubKey[:], roleAttester),
			Data:    encodedValidSignedMessage,
		}

		message, err := queue.DecodeGenesisSSVMessage(ssvMsg)
		require.NoError(t, err)

		slot := netCfg.Beacon.FirstSlotAtEpoch(1)
		receivedAt := netCfg.Beacon.GetSlotStartTime(slot).Add(validator.waitAfterSlotStart(roleAttester))

		_, _, err = validator.validateSSVMessage(message, receivedAt, nil)
		require.ErrorIs(t, err, ErrNoShareMetadata)

		require.NoError(t, ns.Shares().Delete(nil, noMetadataShare.ValidatorPubKey[:]))
	})

	// Receive error if more than 2 attestation duties in an epoch
	t.Run("too many duties", func(t *testing.T) {
		validator := New(netCfg, WithNodeStorage(ns)).(*messageValidator)

		slot := netCfg.Beacon.FirstSlotAtEpoch(1)
		height := specqbft.Height(slot)

		validSignedMessage := spectestingutils.TestingProposalMessageWithHeight(ks.Shares[1], 1, height)
		encodedValidSignedMessage, err := validSignedMessage.Encode()
		require.NoError(t, err)

		ssvMsg := &spectypes.SSVMessage{
			MsgType: spectypes.SSVConsensusMsgType,
			MsgID:   spectypes.NewMsgID(spectypes.DomainType(netCfg.Domain), share.ValidatorPubKey[:], roleAttester),
			Data:    encodedValidSignedMessage,
		}

		message, err := queue.DecodeGenesisSSVMessage(ssvMsg)
		require.NoError(t, err)

		_, _, err = validator.validateSSVMessage(message, netCfg.Beacon.GetSlotStartTime(slot).Add(validator.waitAfterSlotStart(roleAttester)), nil)
		require.NoError(t, err)

		validSignedMessage = spectestingutils.TestingProposalMessageWithHeight(ks.Shares[1], 1, height+4)
		encodedValidSignedMessage, err = validSignedMessage.Encode()
		require.NoError(t, err)

		ssvMsg2 := &spectypes.SSVMessage{
			MsgType: spectypes.SSVConsensusMsgType,
			MsgID:   spectypes.NewMsgID(spectypes.DomainType(netCfg.Domain), share.ValidatorPubKey[:], roleAttester),
			Data:    encodedValidSignedMessage,
		}

		message2, err := queue.DecodeGenesisSSVMessage(ssvMsg2)
		require.NoError(t, err)

		_, _, err = validator.validateSSVMessage(message2, netCfg.Beacon.GetSlotStartTime(slot+4).Add(validator.waitAfterSlotStart(roleAttester)), nil)
		require.NoError(t, err)

		validSignedMessage = spectestingutils.TestingProposalMessageWithHeight(ks.Shares[1], 1, height+8)
		encodedValidSignedMessage, err = validSignedMessage.Encode()
		require.NoError(t, err)

		ssvMsg3 := &spectypes.SSVMessage{
			MsgType: spectypes.SSVConsensusMsgType,
			MsgID:   spectypes.NewMsgID(spectypes.DomainType(netCfg.Domain), share.ValidatorPubKey[:], roleAttester),
			Data:    encodedValidSignedMessage,
		}

		message3, err := queue.DecodeGenesisSSVMessage(ssvMsg3)
		require.NoError(t, err)

		_, _, err = validator.validateSSVMessage(message3, netCfg.Beacon.GetSlotStartTime(slot+8).Add(validator.waitAfterSlotStart(roleAttester)), nil)
		require.ErrorContains(t, err, ErrTooManyDutiesPerEpoch.Error())
	})

	// Throw error if getting a message for proposal and see there is no message from beacon
	t.Run("no proposal duties", func(t *testing.T) {
		const epoch = 1
		slot := netCfg.Beacon.FirstSlotAtEpoch(epoch)
		height := specqbft.Height(slot)

		dutyStore := dutystore.New()
		dutyStore.Proposer.Add(epoch, slot, validatorIndex+1, &eth2apiv1.ProposerDuty{}, true)
		validator := New(netCfg, WithNodeStorage(ns), WithDutyStore(dutyStore)).(*messageValidator)

		validSignedMessage := spectestingutils.TestingProposalMessageWithHeight(ks.Shares[1], 1, height)
		encodedValidSignedMessage, err := validSignedMessage.Encode()
		require.NoError(t, err)

		ssvMsg := &spectypes.SSVMessage{
			MsgType: spectypes.SSVConsensusMsgType,
			MsgID:   spectypes.NewMsgID(spectypes.DomainType(netCfg.Domain), share.ValidatorPubKey[:], spectypes.BNRoleProposer),
			Data:    encodedValidSignedMessage,
		}

		message, err := queue.DecodeGenesisSSVMessage(ssvMsg)
		require.NoError(t, err)

		_, _, err = validator.validateSSVMessage(message, netCfg.Beacon.GetSlotStartTime(slot).Add(validator.waitAfterSlotStart(spectypes.BNRoleProposer)), nil)
		require.ErrorContains(t, err, ErrNoDuty.Error())

		dutyStore = dutystore.New()
		dutyStore.Proposer.Add(epoch, slot, validatorIndex, &eth2apiv1.ProposerDuty{}, true)
		validator = New(netCfg, WithNodeStorage(ns), WithDutyStore(dutyStore)).(*messageValidator)
		_, _, err = validator.validateSSVMessage(message, netCfg.Beacon.GetSlotStartTime(slot).Add(validator.waitAfterSlotStart(spectypes.BNRoleProposer)), nil)
		require.NoError(t, err)
	})

	// Get error when receiving a message with over 13 partial signatures
	t.Run("partial message too big", func(t *testing.T) {
		slot := netCfg.Beacon.FirstSlotAtEpoch(1)

		msg := spectestingutils.PostConsensusAttestationMsg(ks.Shares[1], 1, specqbft.Height(slot))
		for i := 0; i < 13; i++ {
			msg.Message.Messages = append(msg.Message.Messages, msg.Message.Messages[0])
		}

		_, err := msg.Encode()
		require.ErrorContains(t, err, "max expected 13 and 14 found")
	})

	// Get error when receiving message from operator who is not affiliated with the validator
	t.Run("signer ID not in committee", func(t *testing.T) {
		validator := New(netCfg, WithNodeStorage(ns)).(*messageValidator)

		slot := netCfg.Beacon.FirstSlotAtEpoch(1)

		msg := spectestingutils.PostConsensusAttestationMsg(ks.Shares[1], 5, specqbft.Height(slot))

		encoded, err := msg.Encode()
		require.NoError(t, err)

		ssvMsg := &spectypes.SSVMessage{
			MsgType: spectypes.SSVPartialSignatureMsgType,
			MsgID:   spectypes.NewMsgID(spectypes.DomainType(netCfg.Domain), share.ValidatorPubKey[:], roleAttester),
			Data:    encoded,
		}

		message, err := queue.DecodeGenesisSSVMessage(ssvMsg)
		require.NoError(t, err)

		receivedAt := netCfg.Beacon.GetSlotStartTime(slot).Add(validator.waitAfterSlotStart(roleAttester))
		_, _, err = validator.validateSSVMessage(message, receivedAt, nil)
		require.ErrorIs(t, err, ErrSignerNotInCommittee)
	})

	// Get error when receiving message from operator who is non-existent (operator id 0)
	t.Run("partial zero signer ID", func(t *testing.T) {
		validator := New(netCfg, WithNodeStorage(ns)).(*messageValidator)

		slot := netCfg.Beacon.FirstSlotAtEpoch(1)

		msg := spectestingutils.PostConsensusAttestationMsg(ks.Shares[1], 0, specqbft.Height(slot))

		encoded, err := msg.Encode()
		require.NoError(t, err)

		ssvMsg := &spectypes.SSVMessage{
			MsgType: spectypes.SSVPartialSignatureMsgType,
			MsgID:   spectypes.NewMsgID(spectypes.DomainType(netCfg.Domain), share.ValidatorPubKey[:], roleAttester),
			Data:    encoded,
		}

		message, err := queue.DecodeGenesisSSVMessage(ssvMsg)
		require.NoError(t, err)

		receivedAt := netCfg.Beacon.GetSlotStartTime(slot).Add(validator.waitAfterSlotStart(roleAttester))
		_, _, err = validator.validateSSVMessage(message, receivedAt, nil)
		require.ErrorIs(t, err, ErrZeroSigner)
	})

	// Get error when receiving partial signature message from operator who is the incorrect signer
	t.Run("partial inconsistent signer ID", func(t *testing.T) {
		validator := New(netCfg, WithNodeStorage(ns)).(*messageValidator)

		slot := netCfg.Beacon.FirstSlotAtEpoch(1)

		msg := spectestingutils.PostConsensusAttestationMsg(ks.Shares[1], 1, specqbft.Height(slot))
		msg.Message.Messages[0].Signer = 2

		encoded, err := msg.Encode()
		require.NoError(t, err)

		ssvMsg := &spectypes.SSVMessage{
			MsgType: spectypes.SSVPartialSignatureMsgType,
			MsgID:   spectypes.NewMsgID(spectypes.DomainType(netCfg.Domain), share.ValidatorPubKey[:], roleAttester),
			Data:    encoded,
		}

		message, err := queue.DecodeGenesisSSVMessage(ssvMsg)
		require.NoError(t, err)

		receivedAt := netCfg.Beacon.GetSlotStartTime(slot).Add(validator.waitAfterSlotStart(roleAttester))
		_, _, err = validator.validateSSVMessage(message, receivedAt, nil)
		expectedErr := ErrUnexpectedSigner
		expectedErr.got = spectypes.OperatorID(2)
		expectedErr.want = spectypes.OperatorID(1)
		require.ErrorIs(t, err, expectedErr)
	})

	// Receive error when receiving a duplicated partial signature message
	t.Run("partial duplicated message", func(t *testing.T) {
		validator := New(netCfg, WithNodeStorage(ns)).(*messageValidator)

		slot := netCfg.Beacon.FirstSlotAtEpoch(1)

		msg := spectestingutils.PostConsensusAttestationMsg(ks.Shares[1], 1, specqbft.Height(slot))
		msg.Message.Messages = append(msg.Message.Messages, msg.Message.Messages[0])

		encoded, err := msg.Encode()
		require.NoError(t, err)

		ssvMsg := &spectypes.SSVMessage{
			MsgType: spectypes.SSVPartialSignatureMsgType,
			MsgID:   spectypes.NewMsgID(spectypes.DomainType(netCfg.Domain), share.ValidatorPubKey[:], roleAttester),
			Data:    encoded,
		}

		message, err := queue.DecodeGenesisSSVMessage(ssvMsg)
		require.NoError(t, err)

		receivedAt := netCfg.Beacon.GetSlotStartTime(slot).Add(validator.waitAfterSlotStart(roleAttester))
		_, _, err = validator.validateSSVMessage(message, receivedAt, nil)
		require.ErrorIs(t, err, ErrDuplicatedPartialSignatureMessage)
	})

	// Receive error when "partialSignatureMessages" does not contain any "partialSignatureMessage"
	t.Run("no partial signature messages", func(t *testing.T) {
		validator := New(netCfg, WithNodeStorage(ns)).(*messageValidator)

		slot := netCfg.Beacon.FirstSlotAtEpoch(1)

		msg := spectestingutils.PostConsensusAttestationMsg(ks.Shares[1], 1, specqbft.Height(slot))
		msg.Message.Messages = []*spectypes.PartialSignatureMessage{}

		encoded, err := msg.Encode()
		require.NoError(t, err)

		ssvMsg := &spectypes.SSVMessage{
			MsgType: spectypes.SSVPartialSignatureMsgType,
			MsgID:   spectypes.NewMsgID(spectypes.DomainType(netCfg.Domain), share.ValidatorPubKey[:], roleAttester),
			Data:    encoded,
		}

		message, err := queue.DecodeGenesisSSVMessage(ssvMsg)
		require.NoError(t, err)

		receivedAt := netCfg.Beacon.GetSlotStartTime(slot).Add(validator.waitAfterSlotStart(roleAttester))
		_, _, err = validator.validateSSVMessage(message, receivedAt, nil)
		require.ErrorIs(t, err, ErrNoPartialMessages)
	})

	// Receive error when the partial signature message is not enough bytes
	t.Run("partial wrong signature size", func(t *testing.T) {
		validator := New(netCfg, WithNodeStorage(ns)).(*messageValidator)

		slot := netCfg.Beacon.FirstSlotAtEpoch(1)

		msg := spectestingutils.PostConsensusAttestationMsg(ks.Shares[1], 1, specqbft.Height(slot))
		msg.Signature = []byte{1}

		encoded, err := msg.Encode()
		require.ErrorContains(t, err, "bytes array does not have the correct length")

		ssvMsg := &spectypes.SSVMessage{
			MsgType: spectypes.SSVPartialSignatureMsgType,
			MsgID:   spectypes.NewMsgID(spectypes.DomainType(netCfg.Domain), share.ValidatorPubKey[:], roleAttester),
			Data:    encoded,
		}

		encodedMsg, err := ssvMsg.Encode()
		require.NoError(t, err)

		topic := commons.GetTopicFullName(commons.ValidatorTopicID(share.ValidatorPubKey[:])[0])
		pmsg := &pubsub.Message{
			Message: &pspb.Message{
				Data:  encodedMsg,
				Topic: &topic,
			},
		}

		receivedAt := netCfg.Beacon.GetSlotStartTime(slot).Add(validator.waitAfterSlotStart(roleAttester))
		_, _, err = validator.validateP2PMessage(pmsg, receivedAt)
		require.ErrorContains(t, err, ErrMalformedMessage.Error())
	})

	// Run partial message type validation tests
	t.Run("partial message type validation", func(t *testing.T) {
		slot := netCfg.Beacon.FirstSlotAtEpoch(162304)

		// Check happy flow of a duty for each role
		t.Run("valid", func(t *testing.T) {
			tests := map[spectypes.BeaconRole][]spectypes.PartialSigMsgType{
				spectypes.BNRoleAttester:                  {spectypes.PostConsensusPartialSig},
				spectypes.BNRoleAggregator:                {spectypes.PostConsensusPartialSig, spectypes.SelectionProofPartialSig},
				spectypes.BNRoleProposer:                  {spectypes.PostConsensusPartialSig, spectypes.RandaoPartialSig},
				spectypes.BNRoleSyncCommittee:             {spectypes.PostConsensusPartialSig},
				spectypes.BNRoleSyncCommitteeContribution: {spectypes.PostConsensusPartialSig, spectypes.ContributionProofs},
				spectypes.BNRoleValidatorRegistration:     {spectypes.ValidatorRegistrationPartialSig},
				spectypes.BNRoleVoluntaryExit:             {spectypes.VoluntaryExitPartialSig},
			}

			for role, msgTypes := range tests {
				for _, msgType := range msgTypes {
					validator := New(netCfg, WithNodeStorage(ns)).(*messageValidator)
					msgID := spectypes.NewMsgID(spectypes.DomainType(netCfg.Domain), share.ValidatorPubKey[:], role)

					innerSig, r, err := spectestingutils.NewTestingKeyManager().SignBeaconObject(spectypes.SSZUint64(spectestingutils.TestingDutyEpoch), phase0.Domain{}, ks.Shares[1].GetPublicKey().Serialize(), phase0.DomainType{})
					require.NoError(t, err)

					innerMsg := spectypes.PartialSignatureMessages{
						Type: msgType,
						Messages: []*spectypes.PartialSignatureMessage{
							{
								PartialSignature: innerSig,
								SigningRoot:      r,
								Signer:           1,
							},
						},
					}

					sig, err := spectestingutils.NewTestingKeyManager().SignRoot(innerMsg, spectypes.PartialSignatureType, ks.Shares[1].GetPublicKey().Serialize())
					require.NoError(t, err)

					msg := &spectypes.SignedPartialSignatureMessage{
						Message:   innerMsg,
						Signature: sig,
						Signer:    1,
					}

					encoded, err := msg.Encode()
					require.NoError(t, err)

					ssvMsg := &spectypes.SSVMessage{
						MsgType: spectypes.SSVPartialSignatureMsgType,
						MsgID:   msgID,
						Data:    encoded,
					}

					message, err := queue.DecodeGenesisSSVMessage(ssvMsg)
					require.NoError(t, err)

					receivedAt := netCfg.Beacon.GetSlotStartTime(slot)
					_, _, err = validator.validateSSVMessage(message, receivedAt, nil)
					require.NoError(t, err)
				}
			}
		})

		// Get error when receiving a message with an incorrect message type
		t.Run("invalid message type", func(t *testing.T) {
			validator := New(netCfg, WithNodeStorage(ns)).(*messageValidator)
			msgID := spectypes.NewMsgID(spectypes.DomainType(netCfg.Domain), share.ValidatorPubKey[:], roleAttester)

			msg := &spectypes.SignedPartialSignatureMessage{
				Message: spectypes.PartialSignatureMessages{
					Type: math.MaxUint64,
				},
				Signature: make([]byte, 96),
				Signer:    1,
			}

			encoded, err := msg.Encode()
			require.NoError(t, err)

			ssvMsg := &spectypes.SSVMessage{
				MsgType: spectypes.SSVPartialSignatureMsgType,
				MsgID:   msgID,
				Data:    encoded,
			}

			message, err := queue.DecodeGenesisSSVMessage(ssvMsg)
			require.NoError(t, err)

			receivedAt := netCfg.Beacon.GetSlotStartTime(slot)
			_, _, err = validator.validateSSVMessage(message, receivedAt, nil)
			require.ErrorContains(t, err, ErrUnknownPartialMessageType.Error())
		})

		// Get error when sending an unexpected message type for the required duty (sending randao for attestor duty)
		t.Run("mismatch", func(t *testing.T) {
			tests := map[spectypes.BeaconRole][]spectypes.PartialSigMsgType{
				spectypes.BNRoleAttester:                  {spectypes.RandaoPartialSig, spectypes.SelectionProofPartialSig, spectypes.ContributionProofs, spectypes.ValidatorRegistrationPartialSig},
				spectypes.BNRoleAggregator:                {spectypes.RandaoPartialSig, spectypes.ContributionProofs, spectypes.ValidatorRegistrationPartialSig},
				spectypes.BNRoleProposer:                  {spectypes.SelectionProofPartialSig, spectypes.ContributionProofs, spectypes.ValidatorRegistrationPartialSig},
				spectypes.BNRoleSyncCommittee:             {spectypes.RandaoPartialSig, spectypes.SelectionProofPartialSig, spectypes.ContributionProofs, spectypes.ValidatorRegistrationPartialSig},
				spectypes.BNRoleSyncCommitteeContribution: {spectypes.RandaoPartialSig, spectypes.SelectionProofPartialSig, spectypes.ValidatorRegistrationPartialSig},
				spectypes.BNRoleValidatorRegistration:     {spectypes.PostConsensusPartialSig, spectypes.RandaoPartialSig, spectypes.SelectionProofPartialSig, spectypes.ContributionProofs},
				spectypes.BNRoleVoluntaryExit:             {spectypes.PostConsensusPartialSig, spectypes.RandaoPartialSig, spectypes.SelectionProofPartialSig, spectypes.ContributionProofs},
			}

			for role, msgTypes := range tests {
				for _, msgType := range msgTypes {
					validator := New(netCfg, WithNodeStorage(ns)).(*messageValidator)
					msgID := spectypes.NewMsgID(spectypes.DomainType(netCfg.Domain), share.ValidatorPubKey[:], role)

					msg := &spectypes.SignedPartialSignatureMessage{
						Message: spectypes.PartialSignatureMessages{
							Type: msgType,
						},
						Signature: make([]byte, 96),
						Signer:    1,
					}

					encoded, err := msg.Encode()
					require.NoError(t, err)

					ssvMsg := &spectypes.SSVMessage{
						MsgType: spectypes.SSVPartialSignatureMsgType,
						MsgID:   msgID,
						Data:    encoded,
					}

					message, err := queue.DecodeGenesisSSVMessage(ssvMsg)
					require.NoError(t, err)

					receivedAt := netCfg.Beacon.GetSlotStartTime(slot)
					_, _, err = validator.validateSSVMessage(message, receivedAt, nil)
					require.ErrorContains(t, err, ErrPartialSignatureTypeRoleMismatch.Error())
				}
			}
		})
	})

	// Get error when receiving QBFT message with an invalid type
	t.Run("invalid QBFT message type", func(t *testing.T) {
		validator := New(netCfg, WithNodeStorage(ns)).(*messageValidator)

		slot := netCfg.Beacon.FirstSlotAtEpoch(1)
		height := specqbft.Height(slot)

		msg := &specqbft.Message{
			MsgType:    math.MaxUint64,
			Height:     height,
			Round:      specqbft.FirstRound,
			Identifier: spectestingutils.TestingIdentifier,
			Root:       spectestingutils.TestingQBFTRootData,
		}
		signedMsg := spectestingutils.SignQBFTMsg(ks.Shares[1], 1, msg)

		encodedValidSignedMessage, err := signedMsg.Encode()
		require.NoError(t, err)

		ssvMsg := &spectypes.SSVMessage{
			MsgType: spectypes.SSVConsensusMsgType,
			MsgID:   spectypes.NewMsgID(spectypes.DomainType(netCfg.Domain), share.ValidatorPubKey[:], roleAttester),
			Data:    encodedValidSignedMessage,
		}

		message, err := queue.DecodeGenesisSSVMessage(ssvMsg)
		require.NoError(t, err)

		receivedAt := netCfg.Beacon.GetSlotStartTime(slot).Add(validator.waitAfterSlotStart(roleAttester))
		_, _, err = validator.validateSSVMessage(message, receivedAt, nil)
		expectedErr := ErrUnknownQBFTMessageType
		require.ErrorIs(t, err, expectedErr)
	})

	// Get error when receiving an incorrect signature size (too small)
	t.Run("wrong signature size", func(t *testing.T) {
		slot := netCfg.Beacon.FirstSlotAtEpoch(1)
		height := specqbft.Height(slot)

		validSignedMessage := spectestingutils.TestingProposalMessageWithHeight(ks.Shares[1], 1, height)
		validSignedMessage.Signature = []byte{0x1}

		_, err := validSignedMessage.Encode()
		require.Error(t, err)
	})

	// Initialize signature tests
	t.Run("zero signature", func(t *testing.T) {
		validator := New(netCfg, WithNodeStorage(ns)).(*messageValidator)

		slot := netCfg.Beacon.FirstSlotAtEpoch(1)
		height := specqbft.Height(slot)

		// Get error when receiving a consensus message with a zero signature
		t.Run("consensus message", func(t *testing.T) {
			validSignedMessage := spectestingutils.TestingProposalMessageWithHeight(ks.Shares[1], 1, height)
			zeroSignature := [signatureSize]byte{}
			validSignedMessage.Signature = zeroSignature[:]

			encoded, err := validSignedMessage.Encode()
			require.NoError(t, err)

			ssvMsg := &spectypes.SSVMessage{
				MsgType: spectypes.SSVConsensusMsgType,
				MsgID:   spectypes.NewMsgID(spectypes.DomainType(netCfg.Domain), share.ValidatorPubKey[:], roleAttester),
				Data:    encoded,
			}

			message, err := queue.DecodeGenesisSSVMessage(ssvMsg)
			require.NoError(t, err)

			receivedAt := netCfg.Beacon.GetSlotStartTime(slot).Add(validator.waitAfterSlotStart(roleAttester))
			_, _, err = validator.validateSSVMessage(message, receivedAt, nil)
			require.ErrorIs(t, err, ErrZeroSignature)
		})

		// Get error when receiving a consensus message with a zero signature
		t.Run("partial signature message", func(t *testing.T) {
			partialSigMessage := spectestingutils.PostConsensusAttestationMsg(ks.Shares[1], 1, height)
			zeroSignature := [signatureSize]byte{}
			partialSigMessage.Signature = zeroSignature[:]

			encoded, err := partialSigMessage.Encode()
			require.NoError(t, err)

			ssvMsg := &spectypes.SSVMessage{
				MsgType: spectypes.SSVPartialSignatureMsgType,
				MsgID:   spectypes.NewMsgID(spectypes.DomainType(netCfg.Domain), share.ValidatorPubKey[:], roleAttester),
				Data:    encoded,
			}

			message, err := queue.DecodeGenesisSSVMessage(ssvMsg)
			require.NoError(t, err)

			receivedAt := netCfg.Beacon.GetSlotStartTime(slot).Add(validator.waitAfterSlotStart(roleAttester))
			_, _, err = validator.validateSSVMessage(message, receivedAt, nil)
			require.ErrorIs(t, err, ErrZeroSignature)
		})
	})

	// Get error when receiving a message with an empty list of signers
	t.Run("no signers", func(t *testing.T) {
		validator := New(netCfg, WithNodeStorage(ns)).(*messageValidator)

		slot := netCfg.Beacon.FirstSlotAtEpoch(1)
		height := specqbft.Height(slot)

		validSignedMessage := spectestingutils.TestingProposalMessageWithHeight(ks.Shares[1], 1, height)
		validSignedMessage.Signers = []spectypes.OperatorID{}

		encoded, err := validSignedMessage.Encode()
		require.NoError(t, err)

		ssvMsg := &spectypes.SSVMessage{
			MsgType: spectypes.SSVConsensusMsgType,
			MsgID:   spectypes.NewMsgID(spectypes.DomainType(netCfg.Domain), share.ValidatorPubKey[:], roleAttester),
			Data:    encoded,
		}

		message, err := queue.DecodeGenesisSSVMessage(ssvMsg)
		require.NoError(t, err)

		receivedAt := netCfg.Beacon.GetSlotStartTime(slot).Add(validator.waitAfterSlotStart(roleAttester))
		_, _, err = validator.validateSSVMessage(message, receivedAt, nil)
		require.ErrorIs(t, err, ErrNoSigners)
	})

	// Initialize no signer tests
	t.Run("zero signer", func(t *testing.T) {
		validator := New(netCfg, WithNodeStorage(ns)).(*messageValidator)

		slot := netCfg.Beacon.FirstSlotAtEpoch(1)

		inactiveSK, err := eth2types.GenerateBLSPrivateKey()
		require.NoError(t, err)

		zeroSignerKS := alanspectestingutils.Testing7SharesSet()
		zeroSignerShare := &ssvtypes.SSVShare{
			Share: *alanspectestingutils.TestingShare(zeroSignerKS, alanspectestingutils.TestingValidatorIndex),
			Metadata: ssvtypes.Metadata{
				BeaconMetadata: &beaconprotocol.ValidatorMetadata{
					Status: eth2apiv1.ValidatorStateActiveOngoing,
				},
				Liquidated: false,
			},
		}
		zeroSignerShare.Committee[0].Signer = 0
		zeroSignerShare.ValidatorPubKey = alanspectypes.ValidatorPK(inactiveSK.PublicKey().Marshal())

		require.NoError(t, ns.Shares().Save(nil, zeroSignerShare))

		// Get error when receiving a consensus message with a zero signer
		t.Run("consensus message", func(t *testing.T) {
			validSignedMessage := spectestingutils.TestingProposalMessage(zeroSignerKS.Shares[1], 1)
			validSignedMessage.Signers = []spectypes.OperatorID{0}

			encodedValidSignedMessage, err := validSignedMessage.Encode()
			require.NoError(t, err)

			ssvMsg := &spectypes.SSVMessage{
				MsgType: spectypes.SSVConsensusMsgType,
				MsgID:   spectypes.NewMsgID(spectypes.DomainType(netCfg.Domain), zeroSignerShare.ValidatorPubKey[:], roleAttester),
				Data:    encodedValidSignedMessage,
			}

			message, err := queue.DecodeGenesisSSVMessage(ssvMsg)
			require.NoError(t, err)

			receivedAt := netCfg.Beacon.GetSlotStartTime(slot).Add(validator.waitAfterSlotStart(roleAttester))
			_, _, err = validator.validateSSVMessage(message, receivedAt, nil)
			require.ErrorIs(t, err, ErrZeroSigner)
		})

		// Get error when receiving a partial message with a zero signer
		t.Run("partial signature message", func(t *testing.T) {
			partialSignatureMessage := spectestingutils.PostConsensusAttestationMsg(zeroSignerKS.Shares[1], 1, specqbft.Height(slot))
			partialSignatureMessage.Signer = 0

			encoded, err := partialSignatureMessage.Encode()
			require.NoError(t, err)

			ssvMsg := &spectypes.SSVMessage{
				MsgType: spectypes.SSVPartialSignatureMsgType,
				MsgID:   spectypes.NewMsgID(spectypes.DomainType(netCfg.Domain), zeroSignerShare.ValidatorPubKey[:], roleAttester),
				Data:    encoded,
			}

			message, err := queue.DecodeGenesisSSVMessage(ssvMsg)
			require.NoError(t, err)

			receivedAt := netCfg.Beacon.GetSlotStartTime(slot).Add(validator.waitAfterSlotStart(roleAttester))
			_, _, err = validator.validateSSVMessage(message, receivedAt, nil)
			require.ErrorIs(t, err, ErrZeroSigner)
		})

		require.NoError(t, ns.Shares().Delete(nil, zeroSignerShare.ValidatorPubKey[:]))
	})

	// Get error when receiving a message with duplicated signers
	t.Run("non unique signer", func(t *testing.T) {
		validator := New(netCfg, WithNodeStorage(ns)).(*messageValidator)

		slot := netCfg.Beacon.FirstSlotAtEpoch(1)

		validSignedMessage := spectestingutils.TestingCommitMultiSignerMessage(
			[]*bls.SecretKey{ks.Shares[1], ks.Shares[2], ks.Shares[3]}, []spectypes.OperatorID{1, 2, 3})

		validSignedMessage.Signers = []spectypes.OperatorID{1, 2, 2}

		encoded, err := validSignedMessage.Encode()
		require.NoError(t, err)

		ssvMsg := &spectypes.SSVMessage{
			MsgType: spectypes.SSVConsensusMsgType,
			MsgID:   spectypes.NewMsgID(spectypes.DomainType(netCfg.Domain), share.ValidatorPubKey[:], roleAttester),
			Data:    encoded,
		}

		message, err := queue.DecodeGenesisSSVMessage(ssvMsg)
		require.NoError(t, err)

		receivedAt := netCfg.Beacon.GetSlotStartTime(slot).Add(validator.waitAfterSlotStart(roleAttester))
		_, _, err = validator.validateSSVMessage(message, receivedAt, nil)
		require.ErrorIs(t, err, ErrDuplicatedSigner)
	})

	// Get error when receiving a message with non-sorted signers
	t.Run("signers not sorted", func(t *testing.T) {
		validator := New(netCfg, WithNodeStorage(ns)).(*messageValidator)

		slot := netCfg.Beacon.FirstSlotAtEpoch(1)

		validSignedMessage := spectestingutils.TestingCommitMultiSignerMessage(
			[]*bls.SecretKey{ks.Shares[1], ks.Shares[2], ks.Shares[3]}, []spectypes.OperatorID{1, 2, 3})

		validSignedMessage.Signers = []spectypes.OperatorID{3, 2, 1}

		encoded, err := validSignedMessage.Encode()
		require.NoError(t, err)

		ssvMsg := &spectypes.SSVMessage{
			MsgType: spectypes.SSVConsensusMsgType,
			MsgID:   spectypes.NewMsgID(spectypes.DomainType(netCfg.Domain), share.ValidatorPubKey[:], roleAttester),
			Data:    encoded,
		}

		message, err := queue.DecodeGenesisSSVMessage(ssvMsg)
		require.NoError(t, err)

		receivedAt := netCfg.Beacon.GetSlotStartTime(slot).Add(validator.waitAfterSlotStart(roleAttester))
		_, _, err = validator.validateSSVMessage(message, receivedAt, nil)
		require.ErrorIs(t, err, ErrSignersNotSorted)
	})

	// Get error when receiving message from non quorum size amount of signers
	t.Run("wrong signers length", func(t *testing.T) {
		validator := New(netCfg, WithNodeStorage(ns)).(*messageValidator)

		slot := netCfg.Beacon.FirstSlotAtEpoch(1)

		validSignedMessage := spectestingutils.TestingCommitMultiSignerMessage(
			[]*bls.SecretKey{ks.Shares[1], ks.Shares[2], ks.Shares[3]}, []spectypes.OperatorID{1, 2, 3})

		validSignedMessage.Signers = []spectypes.OperatorID{1, 2}

		encoded, err := validSignedMessage.Encode()
		require.NoError(t, err)

		ssvMsg := &spectypes.SSVMessage{
			MsgType: spectypes.SSVConsensusMsgType,
			MsgID:   spectypes.NewMsgID(spectypes.DomainType(netCfg.Domain), share.ValidatorPubKey[:], roleAttester),
			Data:    encoded,
		}

		message, err := queue.DecodeGenesisSSVMessage(ssvMsg)
		require.NoError(t, err)

		receivedAt := netCfg.Beacon.GetSlotStartTime(slot).Add(validator.waitAfterSlotStart(roleAttester))
		_, _, err = validator.validateSSVMessage(message, receivedAt, nil)

		expectedErr := ErrWrongSignersLength
		expectedErr.got = 2
		expectedErr.want = "between 3 and 4"
		require.ErrorIs(t, err, expectedErr)
	})

	// Get error when receiving a non decided message with multiple signers
	t.Run("non decided with multiple signers", func(t *testing.T) {
		validator := New(netCfg, WithNodeStorage(ns)).(*messageValidator)

		slot := netCfg.Beacon.FirstSlotAtEpoch(1)

		validSignedMessage := spectestingutils.TestingMultiSignerProposalMessage(
			[]*bls.SecretKey{ks.Shares[1], ks.Shares[2], ks.Shares[3]}, []spectypes.OperatorID{1, 2, 3})

		encoded, err := validSignedMessage.Encode()
		require.NoError(t, err)

		ssvMsg := &spectypes.SSVMessage{
			MsgType: spectypes.SSVConsensusMsgType,
			MsgID:   spectypes.NewMsgID(spectypes.DomainType(netCfg.Domain), share.ValidatorPubKey[:], roleAttester),
			Data:    encoded,
		}

		message, err := queue.DecodeGenesisSSVMessage(ssvMsg)
		require.NoError(t, err)

		receivedAt := netCfg.Beacon.GetSlotStartTime(slot).Add(validator.waitAfterSlotStart(roleAttester))
		_, _, err = validator.validateSSVMessage(message, receivedAt, nil)

		expectedErr := ErrNonDecidedWithMultipleSigners
		expectedErr.got = 3
		require.ErrorIs(t, err, expectedErr)
	})

	// Send late message for all roles and receive late message error
	t.Run("late message", func(t *testing.T) {
		validator := New(netCfg, WithNodeStorage(ns)).(*messageValidator)

		slot := netCfg.Beacon.FirstSlotAtEpoch(1)
		height := specqbft.Height(slot)

		validSignedMessage := spectestingutils.TestingProposalMessageWithHeight(ks.Shares[1], 1, height)
		encodedValidSignedMessage, err := validSignedMessage.Encode()
		require.NoError(t, err)

		tests := map[spectypes.BeaconRole]time.Time{
			spectypes.BNRoleAttester:                  netCfg.Beacon.GetSlotStartTime(slot + 35).Add(validator.waitAfterSlotStart(spectypes.BNRoleAttester)),
			spectypes.BNRoleAggregator:                netCfg.Beacon.GetSlotStartTime(slot + 35).Add(validator.waitAfterSlotStart(spectypes.BNRoleAggregator)),
			spectypes.BNRoleProposer:                  netCfg.Beacon.GetSlotStartTime(slot + 4).Add(validator.waitAfterSlotStart(spectypes.BNRoleProposer)),
			spectypes.BNRoleSyncCommittee:             netCfg.Beacon.GetSlotStartTime(slot + 4).Add(validator.waitAfterSlotStart(spectypes.BNRoleSyncCommittee)),
			spectypes.BNRoleSyncCommitteeContribution: netCfg.Beacon.GetSlotStartTime(slot + 4).Add(validator.waitAfterSlotStart(spectypes.BNRoleSyncCommitteeContribution)),
		}

		for role, receivedAt := range tests {
			role, receivedAt := role, receivedAt
			t.Run(role.String(), func(t *testing.T) {
				msgID := spectypes.NewMsgID(spectypes.DomainType(netCfg.Domain), share.ValidatorPubKey[:], role)

				ssvMsg := &spectypes.SSVMessage{
					MsgType: spectypes.SSVConsensusMsgType,
					MsgID:   msgID,
					Data:    encodedValidSignedMessage,
				}

				message, err := queue.DecodeGenesisSSVMessage(ssvMsg)
				require.NoError(t, err)

				_, _, err = validator.validateSSVMessage(message, receivedAt, nil)
				require.ErrorContains(t, err, ErrLateMessage.Error())
			})
		}
	})

	// Send early message for all roles before the duty start and receive early message error
	t.Run("early message", func(t *testing.T) {
		validator := New(netCfg, WithNodeStorage(ns)).(*messageValidator)

		slot := netCfg.Beacon.FirstSlotAtEpoch(1)
		height := specqbft.Height(slot)

		validSignedMessage := spectestingutils.TestingProposalMessageWithHeight(ks.Shares[1], 1, height)
		encodedValidSignedMessage, err := validSignedMessage.Encode()
		require.NoError(t, err)

		ssvMsg := &spectypes.SSVMessage{
			MsgType: spectypes.SSVConsensusMsgType,
			MsgID:   spectypes.NewMsgID(spectypes.DomainType(netCfg.Domain), share.ValidatorPubKey[:], roleAttester),
			Data:    encodedValidSignedMessage,
		}

		message, err := queue.DecodeGenesisSSVMessage(ssvMsg)
		require.NoError(t, err)

		receivedAt := netCfg.Beacon.GetSlotStartTime(slot - 1)
		_, _, err = validator.validateSSVMessage(message, receivedAt, nil)
		require.ErrorIs(t, err, ErrEarlyMessage)
	})

	// Send message from non-leader acting as a leader should receive an error
	t.Run("not a leader", func(t *testing.T) {
		validator := New(netCfg, WithNodeStorage(ns)).(*messageValidator)

		slot := netCfg.Beacon.FirstSlotAtEpoch(1)
		height := specqbft.Height(slot)

		validSignedMessage := spectestingutils.TestingProposalMessageWithHeight(ks.Shares[2], 2, height)
		encodedValidSignedMessage, err := validSignedMessage.Encode()
		require.NoError(t, err)

		ssvMsg := &spectypes.SSVMessage{
			MsgType: spectypes.SSVConsensusMsgType,
			MsgID:   spectypes.NewMsgID(spectypes.DomainType(netCfg.Domain), share.ValidatorPubKey[:], roleAttester),
			Data:    encodedValidSignedMessage,
		}

		message, err := queue.DecodeGenesisSSVMessage(ssvMsg)
		require.NoError(t, err)

		receivedAt := netCfg.Beacon.GetSlotStartTime(slot).Add(validator.waitAfterSlotStart(roleAttester))
		_, _, err = validator.validateSSVMessage(message, receivedAt, nil)
		expectedErr := ErrSignerNotLeader
		expectedErr.got = spectypes.OperatorID(2)
		expectedErr.want = spectypes.OperatorID(1)
		require.ErrorIs(t, err, expectedErr)
	})

	// Send wrong size of data (8 bytes) for a prepare justification message should receive an error
	t.Run("malformed prepare justification", func(t *testing.T) {
		validator := New(netCfg, WithNodeStorage(ns)).(*messageValidator)

		slot := netCfg.Beacon.FirstSlotAtEpoch(1)
		height := specqbft.Height(slot)

		validSignedMessage := spectestingutils.TestingProposalMessageWithHeight(ks.Shares[1], 1, height)
		validSignedMessage.Message.PrepareJustification = [][]byte{{1}}

		encodedValidSignedMessage, err := validSignedMessage.Encode()
		require.NoError(t, err)

		ssvMsg := &spectypes.SSVMessage{
			MsgType: spectypes.SSVConsensusMsgType,
			MsgID:   spectypes.NewMsgID(spectypes.DomainType(netCfg.Domain), share.ValidatorPubKey[:], roleAttester),
			Data:    encodedValidSignedMessage,
		}

		message, err := queue.DecodeGenesisSSVMessage(ssvMsg)
		require.NoError(t, err)

		receivedAt := netCfg.Beacon.GetSlotStartTime(slot).Add(validator.waitAfterSlotStart(roleAttester))
		_, _, err = validator.validateSSVMessage(message, receivedAt, nil)

		require.ErrorContains(t, err, ErrMalformedPrepareJustifications.Error())
	})

	// Send prepare justification message without a proposal message should receive an error
	t.Run("non-proposal with prepare justification", func(t *testing.T) {
		validator := New(netCfg, WithNodeStorage(ns)).(*messageValidator)

		slot := netCfg.Beacon.FirstSlotAtEpoch(1)

		msg := spectestingutils.TestingProposalMessageWithParams(
			ks.Shares[1], spectypes.OperatorID(1), specqbft.FirstRound, specqbft.FirstHeight, spectestingutils.TestingQBFTRootData,
			nil,
			spectestingutils.MarshalJustifications([]*specqbft.SignedMessage{
				spectestingutils.TestingRoundChangeMessage(ks.Shares[1], spectypes.OperatorID(1)),
			}))
		msg.Message.MsgType = specqbft.PrepareMsgType

		encodedValidSignedMessage, err := msg.Encode()
		require.NoError(t, err)

		ssvMsg := &spectypes.SSVMessage{
			MsgType: spectypes.SSVConsensusMsgType,
			MsgID:   spectypes.NewMsgID(spectypes.DomainType(netCfg.Domain), share.ValidatorPubKey[:], roleAttester),
			Data:    encodedValidSignedMessage,
		}

		message, err := queue.DecodeGenesisSSVMessage(ssvMsg)
		require.NoError(t, err)

		receivedAt := netCfg.Beacon.GetSlotStartTime(slot).Add(validator.waitAfterSlotStart(roleAttester))
		_, _, err = validator.validateSSVMessage(message, receivedAt, nil)

		expectedErr := ErrUnexpectedPrepareJustifications
		expectedErr.got = specqbft.PrepareMsgType
		require.ErrorIs(t, err, expectedErr)
	})

	// Send round change justification message without a proposal message should receive an error
	t.Run("non-proposal with round change justification", func(t *testing.T) {
		validator := New(netCfg, WithNodeStorage(ns)).(*messageValidator)

		slot := netCfg.Beacon.FirstSlotAtEpoch(1)

		msg := spectestingutils.TestingProposalMessageWithParams(
			ks.Shares[1], spectypes.OperatorID(1), specqbft.FirstRound, specqbft.FirstHeight, spectestingutils.TestingQBFTRootData,
			spectestingutils.MarshalJustifications([]*specqbft.SignedMessage{
				spectestingutils.TestingPrepareMessage(ks.Shares[1], spectypes.OperatorID(1)),
			}),
			nil,
		)
		msg.Message.MsgType = specqbft.PrepareMsgType

		encodedValidSignedMessage, err := msg.Encode()
		require.NoError(t, err)

		ssvMsg := &spectypes.SSVMessage{
			MsgType: spectypes.SSVConsensusMsgType,
			MsgID:   spectypes.NewMsgID(spectypes.DomainType(netCfg.Domain), share.ValidatorPubKey[:], roleAttester),
			Data:    encodedValidSignedMessage,
		}

		message, err := queue.DecodeGenesisSSVMessage(ssvMsg)
		require.NoError(t, err)

		receivedAt := netCfg.Beacon.GetSlotStartTime(slot).Add(validator.waitAfterSlotStart(roleAttester))
		_, _, err = validator.validateSSVMessage(message, receivedAt, nil)

		expectedErr := ErrUnexpectedRoundChangeJustifications
		expectedErr.got = specqbft.PrepareMsgType
		require.ErrorIs(t, err, expectedErr)
	})

	// Send round change justification message with a malformed message (1 byte) should receive an error
	t.Run("malformed round change justification", func(t *testing.T) {
		validator := New(netCfg, WithNodeStorage(ns)).(*messageValidator)

		slot := netCfg.Beacon.FirstSlotAtEpoch(1)
		height := specqbft.Height(slot)

		validSignedMessage := spectestingutils.TestingProposalMessageWithHeight(ks.Shares[1], 1, height)
		validSignedMessage.Message.RoundChangeJustification = [][]byte{{1}}

		encodedValidSignedMessage, err := validSignedMessage.Encode()
		require.NoError(t, err)

		ssvMsg := &spectypes.SSVMessage{
			MsgType: spectypes.SSVConsensusMsgType,
			MsgID:   spectypes.NewMsgID(spectypes.DomainType(netCfg.Domain), share.ValidatorPubKey[:], roleAttester),
			Data:    encodedValidSignedMessage,
		}

		message, err := queue.DecodeGenesisSSVMessage(ssvMsg)
		require.NoError(t, err)

		receivedAt := netCfg.Beacon.GetSlotStartTime(slot).Add(validator.waitAfterSlotStart(roleAttester))
		_, _, err = validator.validateSSVMessage(message, receivedAt, nil)

		require.ErrorContains(t, err, ErrMalformedRoundChangeJustifications.Error())
	})

	// Send message root hash that doesnt match the expected root hash should receive an error
	t.Run("wrong root hash", func(t *testing.T) {
		validator := New(netCfg, WithNodeStorage(ns)).(*messageValidator)

		slot := netCfg.Beacon.FirstSlotAtEpoch(1)
		height := specqbft.Height(slot)

		validSignedMessage := spectestingutils.TestingProposalMessageWithHeight(ks.Shares[1], 1, height)
		validSignedMessage.FullData = []byte{1}

		encodedValidSignedMessage, err := validSignedMessage.Encode()
		require.NoError(t, err)

		ssvMsg := &spectypes.SSVMessage{
			MsgType: spectypes.SSVConsensusMsgType,
			MsgID:   spectypes.NewMsgID(spectypes.DomainType(netCfg.Domain), share.ValidatorPubKey[:], roleAttester),
			Data:    encodedValidSignedMessage,
		}

		message, err := queue.DecodeGenesisSSVMessage(ssvMsg)
		require.NoError(t, err)

		receivedAt := netCfg.Beacon.GetSlotStartTime(slot).Add(validator.waitAfterSlotStart(roleAttester))
		_, _, err = validator.validateSSVMessage(message, receivedAt, nil)

		expectedErr := ErrInvalidHash
		require.ErrorIs(t, err, expectedErr)
	})

	// Receive proposal from same operator twice with different messages (same round) should receive an error
	t.Run("double proposal with different data", func(t *testing.T) {
		validator := New(netCfg, WithNodeStorage(ns)).(*messageValidator)

		slot := netCfg.Beacon.FirstSlotAtEpoch(1)

		signed1 := spectestingutils.TestingProposalMessageWithRound(ks.Shares[1], 1, 1)
		encodedSigned1, err := signed1.Encode()
		require.NoError(t, err)

		ssvMsg1 := &spectypes.SSVMessage{
			MsgType: spectypes.SSVConsensusMsgType,
			MsgID:   spectypes.NewMsgID(spectypes.DomainType(netCfg.Domain), share.ValidatorPubKey[:], roleAttester),
			Data:    encodedSigned1,
		}

		message1, err := queue.DecodeGenesisSSVMessage(ssvMsg1)
		require.NoError(t, err)

		receivedAt := netCfg.Beacon.GetSlotStartTime(slot).Add(validator.waitAfterSlotStart(roleAttester))
		_, _, err = validator.validateSSVMessage(message1, receivedAt, nil)
		require.NoError(t, err)

		signed2 := spectestingutils.TestingProposalMessageWithRound(ks.Shares[1], 1, 1)
		signed2.FullData = []byte{1}
		signed2.Message.Root, err = specqbft.HashDataRoot(signed2.FullData)
		require.NoError(t, err)

		encodedSigned2, err := signed2.Encode()
		require.NoError(t, err)

		ssvMsg2 := &spectypes.SSVMessage{
			MsgType: spectypes.SSVConsensusMsgType,
			MsgID:   spectypes.NewMsgID(spectypes.DomainType(netCfg.Domain), share.ValidatorPubKey[:], roleAttester),
			Data:    encodedSigned2,
		}

		message2, err := queue.DecodeGenesisSSVMessage(ssvMsg2)
		require.NoError(t, err)

		_, _, err = validator.validateSSVMessage(message2, receivedAt, nil)
		expectedErr := ErrDuplicatedProposalWithDifferentData
		require.ErrorIs(t, err, expectedErr)
	})

	// Receive prepare from same operator twice with different messages (same round) should receive an error
	t.Run("double prepare", func(t *testing.T) {
		validator := New(netCfg, WithNodeStorage(ns)).(*messageValidator)

		slot := netCfg.Beacon.FirstSlotAtEpoch(1)

		signed1 := spectestingutils.TestingPrepareMessage(ks.Shares[1], 1)
		encodedSigned1, err := signed1.Encode()
		require.NoError(t, err)

		ssvMsg1 := &spectypes.SSVMessage{
			MsgType: spectypes.SSVConsensusMsgType,
			MsgID:   spectypes.NewMsgID(spectypes.DomainType(netCfg.Domain), share.ValidatorPubKey[:], roleAttester),
			Data:    encodedSigned1,
		}

		message1, err := queue.DecodeGenesisSSVMessage(ssvMsg1)
		require.NoError(t, err)

		receivedAt := netCfg.Beacon.GetSlotStartTime(slot).Add(validator.waitAfterSlotStart(roleAttester))
		_, _, err = validator.validateSSVMessage(message1, receivedAt, nil)
		require.NoError(t, err)

		signed2 := spectestingutils.TestingPrepareMessage(ks.Shares[1], 1)
		require.NoError(t, err)

		encodedSigned2, err := signed2.Encode()
		require.NoError(t, err)

		ssvMsg2 := &spectypes.SSVMessage{
			MsgType: spectypes.SSVConsensusMsgType,
			MsgID:   spectypes.NewMsgID(spectypes.DomainType(netCfg.Domain), share.ValidatorPubKey[:], roleAttester),
			Data:    encodedSigned2,
		}

		message2, err := queue.DecodeGenesisSSVMessage(ssvMsg2)
		require.NoError(t, err)

		_, _, err = validator.validateSSVMessage(message2, receivedAt, nil)
		expectedErr := ErrTooManySameTypeMessagesPerRound
		expectedErr.got = "prepare, having pre-consensus: 0, proposal: 0, prepare: 1, commit: 0, decided: 0, round change: 0, post-consensus: 0"
		require.ErrorIs(t, err, expectedErr)
	})

	// Receive commit from same operator twice with different messages (same round) should receive an error
	t.Run("double commit", func(t *testing.T) {
		validator := New(netCfg, WithNodeStorage(ns)).(*messageValidator)

		slot := netCfg.Beacon.FirstSlotAtEpoch(1)

		signed1 := spectestingutils.TestingCommitMessage(ks.Shares[1], 1)
		encodedSigned1, err := signed1.Encode()
		require.NoError(t, err)

		ssvMsg1 := &spectypes.SSVMessage{
			MsgType: spectypes.SSVConsensusMsgType,
			MsgID:   spectypes.NewMsgID(spectypes.DomainType(netCfg.Domain), share.ValidatorPubKey[:], roleAttester),
			Data:    encodedSigned1,
		}

		message1, err := queue.DecodeGenesisSSVMessage(ssvMsg1)
		require.NoError(t, err)

		receivedAt := netCfg.Beacon.GetSlotStartTime(slot).Add(validator.waitAfterSlotStart(roleAttester))
		_, _, err = validator.validateSSVMessage(message1, receivedAt, nil)
		require.NoError(t, err)

		signed2 := spectestingutils.TestingCommitMessage(ks.Shares[1], 1)
		encodedSigned2, err := signed2.Encode()
		require.NoError(t, err)

		ssvMsg2 := &spectypes.SSVMessage{
			MsgType: spectypes.SSVConsensusMsgType,
			MsgID:   spectypes.NewMsgID(spectypes.DomainType(netCfg.Domain), share.ValidatorPubKey[:], roleAttester),
			Data:    encodedSigned2,
		}

		message2, err := queue.DecodeGenesisSSVMessage(ssvMsg2)
		require.NoError(t, err)

		_, _, err = validator.validateSSVMessage(message2, receivedAt, nil)
		expectedErr := ErrTooManySameTypeMessagesPerRound
		expectedErr.got = "commit, having pre-consensus: 0, proposal: 0, prepare: 0, commit: 1, decided: 0, round change: 0, post-consensus: 0"
		require.ErrorIs(t, err, expectedErr)
	})

	// Receive round change from same operator twice with different messages (same round) should receive an error
	t.Run("double round change", func(t *testing.T) {
		validator := New(netCfg, WithNodeStorage(ns)).(*messageValidator)

		slot := netCfg.Beacon.FirstSlotAtEpoch(1)

		signed1 := spectestingutils.TestingRoundChangeMessage(ks.Shares[1], 1)
		encodedSigned1, err := signed1.Encode()
		require.NoError(t, err)

		ssvMsg1 := &spectypes.SSVMessage{
			MsgType: spectypes.SSVConsensusMsgType,
			MsgID:   spectypes.NewMsgID(spectypes.DomainType(netCfg.Domain), share.ValidatorPubKey[:], roleAttester),
			Data:    encodedSigned1,
		}

		message1, err := queue.DecodeGenesisSSVMessage(ssvMsg1)
		require.NoError(t, err)

		receivedAt := netCfg.Beacon.GetSlotStartTime(slot).Add(validator.waitAfterSlotStart(roleAttester))
		_, _, err = validator.validateSSVMessage(message1, receivedAt, nil)
		require.NoError(t, err)

		signed2 := spectestingutils.TestingRoundChangeMessage(ks.Shares[1], 1)
		encodedSigned2, err := signed2.Encode()
		require.NoError(t, err)

		ssvMsg2 := &spectypes.SSVMessage{
			MsgType: spectypes.SSVConsensusMsgType,
			MsgID:   spectypes.NewMsgID(spectypes.DomainType(netCfg.Domain), share.ValidatorPubKey[:], roleAttester),
			Data:    encodedSigned2,
		}

		message2, err := queue.DecodeGenesisSSVMessage(ssvMsg2)
		require.NoError(t, err)

		_, _, err = validator.validateSSVMessage(message2, receivedAt, nil)
		expectedErr := ErrTooManySameTypeMessagesPerRound
		expectedErr.got = "round change, having pre-consensus: 0, proposal: 0, prepare: 0, commit: 0, decided: 0, round change: 1, post-consensus: 0"
		require.ErrorIs(t, err, expectedErr)
	})

	// Receive too many decided messages should receive an error
	t.Run("too many decided", func(t *testing.T) {
		validator := New(netCfg, WithNodeStorage(ns)).(*messageValidator)

		slot := netCfg.Beacon.FirstSlotAtEpoch(1)

		msgID := spectypes.NewMsgID(spectypes.DomainType(netCfg.Domain), share.ValidatorPubKey[:], roleAttester)

		signed := spectestingutils.TestingCommitMultiSignerMessageWithRound(
			[]*bls.SecretKey{ks.Shares[1], ks.Shares[2], ks.Shares[3]}, []spectypes.OperatorID{1, 2, 3}, 1)
		encodedSigned, err := signed.Encode()
		require.NoError(t, err)

		ssvMsg := &spectypes.SSVMessage{
			MsgType: spectypes.SSVConsensusMsgType,
			MsgID:   msgID,
			Data:    encodedSigned,
		}

		message, err := queue.DecodeGenesisSSVMessage(ssvMsg)
		require.NoError(t, err)

		receivedAt := netCfg.Beacon.GetSlotStartTime(slot).Add(validator.waitAfterSlotStart(roleAttester))

		for i := 0; i < maxDecidedCount(len(share.Committee)); i++ {
			_, _, err = validator.validateSSVMessage(message, receivedAt, nil)
			require.NoError(t, err)
		}

		_, _, err = validator.validateSSVMessage(message, receivedAt, nil)
		expectedErr := ErrTooManySameTypeMessagesPerRound
		expectedErr.got = "decided, having pre-consensus: 0, proposal: 0, prepare: 0, commit: 0, decided: 8, round change: 0, post-consensus: 0"
		require.ErrorIs(t, err, expectedErr)
	})

	// Receive message from a round that is too high for that epoch should receive an error
	t.Run("round too high", func(t *testing.T) {
		validator := New(netCfg, WithNodeStorage(ns)).(*messageValidator)

		tests := map[spectypes.BeaconRole]specqbft.Round{
			spectypes.BNRoleAttester:                  13,
			spectypes.BNRoleAggregator:                13,
			spectypes.BNRoleProposer:                  7,
			spectypes.BNRoleSyncCommittee:             7,
			spectypes.BNRoleSyncCommitteeContribution: 7,
		}

		for role, round := range tests {
			role, round := role, round
			t.Run(role.String(), func(t *testing.T) {
				msgID := spectypes.NewMsgID(spectypes.DomainType(netCfg.Domain), share.ValidatorPubKey[:], role)

				signedMessage := spectestingutils.TestingPrepareMessageWithRound(ks.Shares[1], 1, round)
				encodedMessage, err := signedMessage.Encode()
				require.NoError(t, err)

				ssvMsg := &spectypes.SSVMessage{
					MsgType: spectypes.SSVConsensusMsgType,
					MsgID:   msgID,
					Data:    encodedMessage,
				}

				message, err := queue.DecodeGenesisSSVMessage(ssvMsg)
				require.NoError(t, err)

				receivedAt := netCfg.Beacon.GetSlotStartTime(0).Add(validator.waitAfterSlotStart(role))
				_, _, err = validator.validateSSVMessage(message, receivedAt, nil)
				require.ErrorContains(t, err, ErrRoundTooHigh.Error())
			})
		}
	})

	// Receive message from a round that is incorrect for current epoch should receive an error
	t.Run("round already advanced", func(t *testing.T) {
		validator := New(netCfg, WithNodeStorage(ns)).(*messageValidator)

		msgID := spectypes.NewMsgID(spectypes.DomainType(netCfg.Domain), share.ValidatorPubKey[:], roleAttester)
		slot := netCfg.Beacon.FirstSlotAtEpoch(1)

		signedMessage := spectestingutils.TestingPrepareMessageWithRound(ks.Shares[1], 1, 2)
		encodedMessage, err := signedMessage.Encode()
		require.NoError(t, err)

		ssvMsg := &spectypes.SSVMessage{
			MsgType: spectypes.SSVConsensusMsgType,
			MsgID:   msgID,
			Data:    encodedMessage,
		}

		message, err := queue.DecodeGenesisSSVMessage(ssvMsg)
		require.NoError(t, err)

		receivedAt := netCfg.Beacon.GetSlotStartTime(slot).Add(validator.waitAfterSlotStart(roleAttester))
		_, _, err = validator.validateSSVMessage(message, receivedAt, nil)
		require.NoError(t, err)

		signedMessage = spectestingutils.TestingPrepareMessageWithRound(ks.Shares[1], 1, 1)
		encodedMessage, err = signedMessage.Encode()
		require.NoError(t, err)

		ssvMsg2 := &spectypes.SSVMessage{
			MsgType: spectypes.SSVConsensusMsgType,
			MsgID:   msgID,
			Data:    encodedMessage,
		}

		message2, err := queue.DecodeGenesisSSVMessage(ssvMsg2)
		require.NoError(t, err)

		_, _, err = validator.validateSSVMessage(message2, receivedAt, nil)
		require.ErrorContains(t, err, ErrRoundAlreadyAdvanced.Error())
	})

	// Initialize tests for testing when sending a message with a slot before the current one
	t.Run("slot already advanced", func(t *testing.T) {
		msgID := spectypes.NewMsgID(spectypes.DomainType(netCfg.Domain), share.ValidatorPubKey[:], roleAttester)
		slot := netCfg.Beacon.FirstSlotAtEpoch(1)
		height := specqbft.Height(slot)

		// Send a consensus message with a slot before the current one should cause an error
		t.Run("consensus message", func(t *testing.T) {
			validator := New(netCfg, WithNodeStorage(ns)).(*messageValidator)

			signedMessage := spectestingutils.TestingPrepareMessageWithHeight(ks.Shares[1], 1, height+1)
			encodedMessage, err := signedMessage.Encode()
			require.NoError(t, err)

			ssvMsg := &spectypes.SSVMessage{
				MsgType: spectypes.SSVConsensusMsgType,
				MsgID:   msgID,
				Data:    encodedMessage,
			}

			message, err := queue.DecodeGenesisSSVMessage(ssvMsg)
			require.NoError(t, err)

			_, _, err = validator.validateSSVMessage(message, netCfg.Beacon.GetSlotStartTime(slot+1).Add(validator.waitAfterSlotStart(roleAttester)), nil)
			require.NoError(t, err)

			signedMessage = spectestingutils.TestingPrepareMessageWithHeight(ks.Shares[1], 1, height)
			encodedMessage, err = signedMessage.Encode()
			require.NoError(t, err)

			ssvMsg2 := &spectypes.SSVMessage{
				MsgType: spectypes.SSVConsensusMsgType,
				MsgID:   msgID,
				Data:    encodedMessage,
			}

			message2, err := queue.DecodeGenesisSSVMessage(ssvMsg2)
			require.NoError(t, err)

			_, _, err = validator.validateSSVMessage(message2, netCfg.Beacon.GetSlotStartTime(slot).Add(validator.waitAfterSlotStart(roleAttester)), nil)
			require.ErrorContains(t, err, ErrSlotAlreadyAdvanced.Error())
		})

		// Send a partial signature message with a slot before the current one should cause an error
		t.Run("partial signature message", func(t *testing.T) {
			validator := New(netCfg, WithNodeStorage(ns)).(*messageValidator)

			message := spectestingutils.PostConsensusAttestationMsg(ks.Shares[2], 2, height+1)
			message.Message.Slot = phase0.Slot(height) + 1
			sig, err := spectestingutils.NewTestingKeyManager().SignRoot(message.Message, spectypes.PartialSignatureType, ks.Shares[2].GetPublicKey().Serialize())
			require.NoError(t, err)
			message.Signature = sig

			encodedMessage, err := message.Encode()
			require.NoError(t, err)

			ssvMsg := &spectypes.SSVMessage{
				MsgType: spectypes.SSVPartialSignatureMsgType,
				MsgID:   msgID,
				Data:    encodedMessage,
			}

			decodedMsg, err := queue.DecodeGenesisSSVMessage(ssvMsg)
			require.NoError(t, err)

			_, _, err = validator.validateSSVMessage(decodedMsg, netCfg.Beacon.GetSlotStartTime(slot+1).Add(validator.waitAfterSlotStart(roleAttester)), nil)
			require.NoError(t, err)

			message = spectestingutils.PostConsensusAttestationMsg(ks.Shares[2], 2, height)
			message.Message.Slot = phase0.Slot(height)
			sig, err = spectestingutils.NewTestingKeyManager().SignRoot(message.Message, spectypes.PartialSignatureType, ks.Shares[2].GetPublicKey().Serialize())
			require.NoError(t, err)
			message.Signature = sig

			encodedMessage, err = message.Encode()
			require.NoError(t, err)

			ssvMsg2 := &spectypes.SSVMessage{
				MsgType: spectypes.SSVPartialSignatureMsgType,
				MsgID:   msgID,
				Data:    encodedMessage,
			}

			decodedMsg2, err := queue.DecodeGenesisSSVMessage(ssvMsg2)
			require.NoError(t, err)

			_, _, err = validator.validateSSVMessage(decodedMsg2, netCfg.Beacon.GetSlotStartTime(slot).Add(validator.waitAfterSlotStart(roleAttester)), nil)
			require.ErrorContains(t, err, ErrSlotAlreadyAdvanced.Error())
		})
	})

	// Receive an event message from an operator that is not myself should receive an error
	t.Run("event message", func(t *testing.T) {
		validator := New(netCfg, WithNodeStorage(ns)).(*messageValidator)

		msgID := spectypes.NewMsgID(spectypes.DomainType(netCfg.Domain), share.ValidatorPubKey[:], roleAttester)
		slot := netCfg.Beacon.FirstSlotAtEpoch(1)

		eventMsg := &ssvtypes.EventMsg{}
		encoded, err := eventMsg.Encode()
		require.NoError(t, err)

		ssvMsg := &spectypes.SSVMessage{
			MsgType: spectypes.MsgType(ssvmessage.SSVEventMsgType),
			MsgID:   msgID,
			Data:    encoded,
		}

		message, err := queue.DecodeGenesisSSVMessage(ssvMsg)
		require.NoError(t, err)

		receivedAt := netCfg.Beacon.GetSlotStartTime(slot).Add(validator.waitAfterSlotStart(roleAttester))
		_, _, err = validator.validateSSVMessage(message, receivedAt, nil)
		require.ErrorIs(t, err, ErrEventMessage)
	})

	// Get error when receiving an SSV message with an invalid signature.
	t.Run("signature verification", func(t *testing.T) {
		epoch := phase0.Epoch(123456789)

		t.Run("unsigned message", func(t *testing.T) {
			validator := New(netCfg, WithNodeStorage(ns)).(*messageValidator)

			validSignedMessage := spectestingutils.TestingProposalMessageWithHeight(ks.Shares[4], 4, specqbft.Height(epoch))

			encoded, err := validSignedMessage.Encode()
			require.NoError(t, err)

			message := &spectypes.SSVMessage{
				MsgType: spectypes.SSVConsensusMsgType,
				MsgID:   spectypes.NewMsgID(spectypes.DomainType(netCfg.Domain), share.ValidatorPubKey[:], roleAttester),
				Data:    encoded,
			}

			encodedMsg, err := commons.EncodeGenesisNetworkMsg(message)
			require.NoError(t, err)

			topicID := commons.ValidatorTopicID(message.GetID().GetPubKey())
			pMsg := &pubsub.Message{
				Message: &pspb.Message{
					Topic: &topicID[0],
					Data:  encodedMsg,
				},
			}

			slot := netCfg.Beacon.FirstSlotAtEpoch(epoch)
			receivedAt := netCfg.Beacon.GetSlotStartTime(slot).Add(validator.waitAfterSlotStart(roleAttester))
			_, _, err = validator.validateP2PMessage(pMsg, receivedAt)
			require.ErrorContains(t, err, ErrMalformedPubSubMessage.Error())
		})

		t.Run("signed message", func(t *testing.T) {
			validator := New(netCfg, WithNodeStorage(ns)).(*messageValidator)

			slot := netCfg.Beacon.FirstSlotAtEpoch(epoch)

			validSignedMessage := spectestingutils.TestingProposalMessageWithHeight(ks.Shares[1], 1, specqbft.Height(slot))

			encoded, err := validSignedMessage.Encode()
			require.NoError(t, err)

			message := &spectypes.SSVMessage{
				MsgType: spectypes.SSVConsensusMsgType,
				MsgID:   spectypes.NewMsgID(spectypes.DomainType(netCfg.Domain), share.ValidatorPubKey[:], roleAttester),
				Data:    encoded,
			}

			encodedMsg, err := commons.EncodeGenesisNetworkMsg(message)
			require.NoError(t, err)

			privKey, err := keys.GeneratePrivateKey()
			require.NoError(t, err)

			pubKey, err := privKey.Public().Base64()
			require.NoError(t, err)

			const operatorID = spectypes.OperatorID(1)

			od := &registrystorage.OperatorData{
				ID:           operatorID,
				PublicKey:    pubKey,
				OwnerAddress: common.Address{},
			}

			found, err := ns.SaveOperatorData(nil, od)
			require.NoError(t, err)
			require.False(t, found)

			signature, err := privKey.Sign(encodedMsg)
			require.NoError(t, err)

			signedSSVMsg := &spectypes.SignedSSVMessage{
<<<<<<< HEAD
				Signature:  [256]byte(signature),
=======
				Signature:  signature,
>>>>>>> 3ecdac95
				OperatorID: operatorID,
				Data:       encodedMsg,
			}
			encodedMsg, err = signedSSVMsg.Encode()
			require.NoError(t, err)

			topicID := commons.ValidatorTopicID(message.GetID().GetPubKey())
			pMsg := &pubsub.Message{
				Message: &pspb.Message{
					Topic: &topicID[0],
					Data:  encodedMsg,
				},
			}

			receivedAt := netCfg.Beacon.GetSlotStartTime(slot).Add(validator.waitAfterSlotStart(roleAttester))
			_, _, err = validator.validateP2PMessage(pMsg, receivedAt)
			require.NoError(t, err)

			require.NoError(t, ns.DeleteOperatorData(nil, operatorID))
		})

		t.Run("unexpected operator ID", func(t *testing.T) {
			validator := New(netCfg, WithNodeStorage(ns)).(*messageValidator)

			slot := netCfg.Beacon.FirstSlotAtEpoch(epoch)

			validSignedMessage := spectestingutils.TestingProposalMessageWithHeight(ks.Shares[1], 1, specqbft.Height(slot))

			encoded, err := validSignedMessage.Encode()
			require.NoError(t, err)

			message := &spectypes.SSVMessage{
				MsgType: spectypes.SSVConsensusMsgType,
				MsgID:   spectypes.NewMsgID(spectypes.DomainType(netCfg.Domain), share.ValidatorPubKey[:], roleAttester),
				Data:    encoded,
			}

			encodedMsg, err := commons.EncodeGenesisNetworkMsg(message)
			require.NoError(t, err)

			privKey, err := keys.GeneratePrivateKey()
			require.NoError(t, err)

			pubKey, err := privKey.Public().Base64()
			require.NoError(t, err)

			const operatorID = spectypes.OperatorID(1)

			od := &registrystorage.OperatorData{
				ID:           operatorID,
				PublicKey:    pubKey,
				OwnerAddress: common.Address{},
			}

			found, err := ns.SaveOperatorData(nil, od)
			require.NoError(t, err)
			require.False(t, found)

			signature, err := privKey.Sign(encodedMsg)
			require.NoError(t, err)

			const unexpectedOperatorID = 2
			signedSSVMsg := &spectypes.SignedSSVMessage{
<<<<<<< HEAD
				Signature:  [256]byte(signature),
=======
				Signature:  signature,
>>>>>>> 3ecdac95
				OperatorID: unexpectedOperatorID,
				Data:       encodedMsg,
			}
			encodedMsg, err = signedSSVMsg.Encode()
			require.NoError(t, err)

			topicID := commons.ValidatorTopicID(message.GetID().GetPubKey())
			pMsg := &pubsub.Message{
				Message: &pspb.Message{
					Topic: &topicID[0],
					Data:  encodedMsg,
				},
			}

			receivedAt := netCfg.Beacon.GetSlotStartTime(slot).Add(validator.waitAfterSlotStart(roleAttester))
			_, _, err = validator.validateP2PMessage(pMsg, receivedAt)
			require.ErrorContains(t, err, ErrOperatorNotFound.Error())

			require.NoError(t, ns.DeleteOperatorData(nil, operatorID))
		})

		t.Run("malformed signature", func(t *testing.T) {
			validator := New(netCfg, WithNodeStorage(ns)).(*messageValidator)

			slot := netCfg.Beacon.FirstSlotAtEpoch(epoch)

			validSignedMessage := spectestingutils.TestingProposalMessageWithHeight(ks.Shares[1], 1, specqbft.Height(slot))

			encoded, err := validSignedMessage.Encode()
			require.NoError(t, err)

			message := &spectypes.SSVMessage{
				MsgType: spectypes.SSVConsensusMsgType,
				MsgID:   spectypes.NewMsgID(spectypes.DomainType(netCfg.Domain), share.ValidatorPubKey[:], roleAttester),
				Data:    encoded,
			}

			encodedMsg, err := commons.EncodeGenesisNetworkMsg(message)
			require.NoError(t, err)

			privKey, err := keys.GeneratePrivateKey()
			require.NoError(t, err)

			pubKey, err := privKey.Public().Base64()
			require.NoError(t, err)

			const operatorID = spectypes.OperatorID(1)

			od := &registrystorage.OperatorData{
				ID:           operatorID,
				PublicKey:    pubKey,
				OwnerAddress: common.Address{},
			}

			found, err := ns.SaveOperatorData(nil, od)
			require.NoError(t, err)
			require.False(t, found)

			signature := bytes.Repeat([]byte{1}, 256)
<<<<<<< HEAD
			sig := [256]byte{}
			copy(sig[:], signature)
			signedSSVMsg := &spectypes.SignedSSVMessage{
				Signature:  sig,
=======
			signedSSVMsg := &spectypes.SignedSSVMessage{
				Signature:  signature,
>>>>>>> 3ecdac95
				OperatorID: operatorID,
				Data:       encodedMsg,
			}
			encodedMsg, err = signedSSVMsg.Encode()
			require.NoError(t, err)

			topicID := commons.ValidatorTopicID(message.GetID().GetPubKey())
			pMsg := &pubsub.Message{
				Message: &pspb.Message{
					Topic: &topicID[0],
					Data:  encodedMsg,
				},
			}

			receivedAt := netCfg.Beacon.GetSlotStartTime(slot).Add(validator.waitAfterSlotStart(roleAttester))
			_, _, err = validator.validateP2PMessage(pMsg, receivedAt)
			require.ErrorContains(t, err, ErrSignatureVerification.Error())

			require.NoError(t, ns.DeleteOperatorData(nil, operatorID))
		})
	})
}<|MERGE_RESOLUTION|>--- conflicted
+++ resolved
@@ -272,11 +272,7 @@
 		encodedMsg, err := ssvMsg.Encode()
 		require.NoError(t, err)
 
-<<<<<<< HEAD
-		encodedSignedMsg := spectypes.EncodeSignedSSVMessage(encodedMsg, 1, [256]byte{})
-=======
 		encodedSignedMsg := spectypes.EncodeSignedSSVMessage(encodedMsg, 1, make([]byte, 256))
->>>>>>> 3ecdac95
 
 		topic := commons.GetTopicFullName(commons.ValidatorTopicID(share.ValidatorPubKey[:])[0])
 		pmsg := &pubsub.Message{
@@ -306,11 +302,7 @@
 		encodedMsg, err := ssvMsg.Encode()
 		require.NoError(t, err)
 
-<<<<<<< HEAD
-		encodedSignedMsg := spectypes.EncodeSignedSSVMessage(encodedMsg, 1, [256]byte{})
-=======
 		encodedSignedMsg := spectypes.EncodeSignedSSVMessage(encodedMsg, 1, make([]byte, 256))
->>>>>>> 3ecdac95
 
 		topic := commons.GetTopicFullName(commons.ValidatorTopicID(share.ValidatorPubKey[:])[0])
 		pmsg := &pubsub.Message{
@@ -386,11 +378,7 @@
 		encodedMsg, err := ssvMsg.Encode()
 		require.NoError(t, err)
 
-<<<<<<< HEAD
-		encodedSignedMsg := spectypes.EncodeSignedSSVMessage(encodedMsg, 1, [256]byte{})
-=======
 		encodedSignedMsg := spectypes.EncodeSignedSSVMessage(encodedMsg, 1, make([]byte, 256))
->>>>>>> 3ecdac95
 
 		topic := commons.GetTopicFullName(commons.ValidatorTopicID(share.ValidatorPubKey[:])[0])
 		pmsg := &pubsub.Message{
@@ -2207,11 +2195,7 @@
 			require.NoError(t, err)
 
 			signedSSVMsg := &spectypes.SignedSSVMessage{
-<<<<<<< HEAD
-				Signature:  [256]byte(signature),
-=======
 				Signature:  signature,
->>>>>>> 3ecdac95
 				OperatorID: operatorID,
 				Data:       encodedMsg,
 			}
@@ -2275,11 +2259,7 @@
 
 			const unexpectedOperatorID = 2
 			signedSSVMsg := &spectypes.SignedSSVMessage{
-<<<<<<< HEAD
-				Signature:  [256]byte(signature),
-=======
 				Signature:  signature,
->>>>>>> 3ecdac95
 				OperatorID: unexpectedOperatorID,
 				Data:       encodedMsg,
 			}
@@ -2339,15 +2319,8 @@
 			require.False(t, found)
 
 			signature := bytes.Repeat([]byte{1}, 256)
-<<<<<<< HEAD
-			sig := [256]byte{}
-			copy(sig[:], signature)
-			signedSSVMsg := &spectypes.SignedSSVMessage{
-				Signature:  sig,
-=======
 			signedSSVMsg := &spectypes.SignedSSVMessage{
 				Signature:  signature,
->>>>>>> 3ecdac95
 				OperatorID: operatorID,
 				Data:       encodedMsg,
 			}
