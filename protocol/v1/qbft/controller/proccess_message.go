--- conflicted
+++ resolved
@@ -61,25 +61,10 @@
 	if updated, err := c.ProcessLateCommitMsg(logger, signedMessage); err != nil {
 		return false, errors.Wrap(err, "failed to process late commit message")
 	} else if updated != nil {
-<<<<<<< HEAD
 		if err := c.strategy.SaveLateCommit(updated); err != nil {
 			return false, errors.Wrap(err, "could not save aggregated decided message")
-=======
-
-		if c.isFullNode() {
-			// process late commit for all range of heights
-			if err := c.ibftStorage.SaveDecided(updated); err != nil {
-				return false, errors.Wrap(err, "could not save aggregated decided message")
-			}
-			logger.Debug("decided message was updated", zap.Any("updated signers", updated.GetSigners()))
-		} else {
-			if err := c.ibftStorage.SaveLastDecided(updated); err != nil {
-				return false, errors.Wrap(err, "could not save aggregated decided message")
-			}
-			logger.Debug("last decided message was updated", zap.Any("updated signers", updated.GetSigners()))
->>>>>>> 8080b1bf
 		}
-		c.logger.Debug("decided message was updated", zap.Any("updated signers", updated.GetSigners()))
+		logger.Debug("decided message was updated", zap.Any("updated signers", updated.GetSigners()))
 
 		qbft.ReportDecided(c.ValidatorShare.PublicKey.SerializeToHexStr(), updated)
 
