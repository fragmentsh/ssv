package controller

import (
	"context"
	"github.com/bloxapp/ssv/protocol/v1/qbft/msgqueue"
	"sync"
	"sync/atomic"
	"time"

	forksprotocol "github.com/bloxapp/ssv/protocol/forks"
	beaconprotocol "github.com/bloxapp/ssv/protocol/v1/blockchain/beacon"
	"github.com/bloxapp/ssv/protocol/v1/message"
	p2pprotocol "github.com/bloxapp/ssv/protocol/v1/p2p"
	"github.com/bloxapp/ssv/protocol/v1/qbft"
	"github.com/bloxapp/ssv/protocol/v1/qbft/controller/forks"
	forksfactory "github.com/bloxapp/ssv/protocol/v1/qbft/controller/forks/factory"
	"github.com/bloxapp/ssv/protocol/v1/qbft/instance"
	qbftstorage "github.com/bloxapp/ssv/protocol/v1/qbft/storage"

	"github.com/pkg/errors"
	"go.uber.org/zap"
	"golang.org/x/sync/semaphore"
)

// ErrAlreadyRunning is used to express that some process is already running, e.g. sync
var ErrAlreadyRunning = errors.New("already running")

// Controller implements Controller interface
type Controller struct {
<<<<<<< HEAD
	currentInstance instance.Instancer
=======
	ctx         context.Context

	currentInstance instance.Instance
>>>>>>> 15367f8d
	logger          *zap.Logger
	ibftStorage     qbftstorage.QBFTStore
	network         p2pprotocol.Network
	instanceConfig  *qbft.InstanceConfig
	ValidatorShare  *message.Share
	Identifier      []byte
	fork            forks.Fork
	signer          beaconprotocol.Signer

	// flags
	initHandlers atomic.Value // bool
	initSynced   atomic.Value // bool

	// locks
	currentInstanceLock sync.Locker
	syncingLock         *semaphore.Weighted

	syncRateLimit time.Duration

	// flags
	readMode bool

	q msgqueue.MsgQueue

	syncDecided SyncDecided
}

// New is the constructor of Controller
func New(
	role beaconprotocol.RoleType,
	identifier []byte,
	logger *zap.Logger,
	storage qbftstorage.QBFTStore,
	network p2pprotocol.Network,
	instanceConfig *qbft.InstanceConfig,
	validatorShare *message.Share,
	version forksprotocol.ForkVersion,
	signer beaconprotocol.Signer,
	syncRateLimit time.Duration,
	readMode bool,
) IController {
	logger = logger.With(zap.String("role", role.String()))
	fork := forksfactory.NewFork(version)

	q, err := msgqueue.New(
		logger.With(zap.String("who", "msg_q")),
		msgqueue.WithIndexers(msgqueue.SignedMsgIndexer(), msgqueue.SignedPostConsensusMsgIndexer()),
	)
	if err != nil {
		// TODO: we should probably stop here, TBD
		logger.Warn("could not setup msg queue properly", zap.Error(err))
	}
	ret := &Controller{
		ibftStorage:    storage,
		logger:         logger,
		network:        network,
		instanceConfig: instanceConfig,
		ValidatorShare: validatorShare,
		Identifier:     identifier,
		signer:         signer,
		fork:           fork,

		// locks
		currentInstanceLock: &sync.Mutex{},
		syncingLock:         semaphore.NewWeighted(1),

		syncRateLimit: syncRateLimit,

		readMode: readMode,

		q: q,
	}

	// set flags
	ret.initHandlers.Store(false)
	ret.initSynced.Store(false)

	return ret
}

// Init sets all major processes of iBFT while blocking until completed.
// if init fails to sync
<<<<<<< HEAD
func (c *Controller) Init() error {
	if !c.isInitHandlers() {
		c.initHandlers.Store(true)
		c.logger.Info("iBFT implementation init started")
		ReportIBFTStatus(c.ValidatorShare.PublicKey.SerializeToHexStr(), false, false)
		//c.processDecidedQueueMessages()
		c.processSyncQueueMessages()
		c.listenToSyncMessages()
		c.logger.Debug("managed to setup iBFT handlers")
=======
func (i *Controller) Init() error {
	if !i.isInitHandlers() {
		i.initHandlers.Store(true)
		i.logger.Info("iBFT implementation init started")
		ReportIBFTStatus(i.ValidatorShare.PublicKey.SerializeToHexStr(), false, false)
		//i.processDecidedQueueMessages()
		//i.processSyncQueueMessages()
		//i.listenToSyncMessages()
		i.logger.Debug("managed to setup iBFT handlers")
>>>>>>> 15367f8d
	}

	if !c.synced() {
		// IBFT sync to make sure the operator is aligned for this validator
<<<<<<< HEAD
		if err := c.SyncIBFT(); err != nil {
=======
		if err := i.syncDecided(i.ctx, &SyncContext{
			Store:      i.ibftStorage,
			Syncer:     i.network,
			Validate:   i.fork.ValidateDecidedMsg(i.ValidatorShare),
			Identifier: i.GetIdentifier(),
		}); err != nil {
>>>>>>> 15367f8d
			if err == ErrAlreadyRunning {
				// don't fail if init is already running
				c.logger.Debug("iBFT init is already running (syncing history)")
				return nil
			}
			c.logger.Warn("iBFT implementation init failed to sync history", zap.Error(err))
			ReportIBFTStatus(c.ValidatorShare.PublicKey.SerializeToHexStr(), false, true)
			return errors.Wrap(err, "could not sync history")
		}
		ReportIBFTStatus(c.ValidatorShare.PublicKey.SerializeToHexStr(), true, false)
		c.logger.Info("iBFT implementation init finished")
	}

	return nil
}

// initialized return true is both isInitHandlers and synced
func (c *Controller) initialized() bool {
	return c.isInitHandlers() && c.synced()
}

// synced return true if syncer synced
func (c *Controller) synced() bool {
	return c.initSynced.Load().(bool)
}

// isInitHandlers return true if handlers init
func (c *Controller) isInitHandlers() bool {
	return c.initHandlers.Load().(bool)
}

// StartInstance - starts an ibft instance or returns error
func (c *Controller) StartInstance(opts instance.ControllerStartInstanceOptions) (res *instance.InstanceResult, err error) {
	instanceOpts, err := c.instanceOptionsFromStartOptions(opts)
	if err != nil {
		return nil, errors.WithMessage(err, "can't generate instance options")
	}

	if err := c.canStartNewInstance(*instanceOpts); err != nil {
		return nil, errors.WithMessage(err, "can't start new iBFT instance")
	}

	done := reportIBFTInstanceStart(c.ValidatorShare.PublicKey.SerializeToHexStr())

	res, err = c.startInstanceWithOptions(instanceOpts, opts.Value)
	defer func() {
		done()
		// report error status if the instance returned error
		if err != nil {
			ReportIBFTStatus(c.ValidatorShare.PublicKey.SerializeToHexStr(), true, true)
			return
		}
	}()

	return res, err
}

// GetIBFTCommittee returns a map of the iBFT committee where the key is the member's id.
func (c *Controller) GetIBFTCommittee() map[message.OperatorID]*message.Node {
	return c.ValidatorShare.Committee
}

// GetIdentifier returns ibft identifier made of public key and role (type)
func (c *Controller) GetIdentifier() []byte {
	return c.Identifier // TODO should use mutex to lock var?
}

<<<<<<< HEAD
func (c *Controller) ProcessMsg(msg *message.SSVMessage) error {
	if c.readMode {
		if err := c.messageHandler(msg); err != nil {
			return err
		}
	} else {
		// TODO add to queue
	}
	return nil
=======
// ProcessMsg takes an incoming message, and adds it to the message queue or handle it on read mode
func (i *Controller) ProcessMsg(msg *message.SSVMessage) (bool, []byte, error) {
	if i.readMode {
		err := i.messageHandler(msg)
		return false, nil, err
	}
	i.q.Add(msg)
	return false, nil, nil
>>>>>>> 15367f8d
}

// messageHandler process message from queue,
func (c *Controller) messageHandler(msg *message.SSVMessage) error {
	// validation
	if err := c.validateMessage(msg); err != nil {
		// TODO need to return error?
		c.logger.Error("message validation failed", zap.Error(err))
		return nil
	}

	switch msg.GetType() {
	case message.SSVConsensusMsgType:
		signedMsg := &message.SignedMessage{}
		if err := signedMsg.Decode(msg.GetData()); err != nil {
			return errors.Wrap(err, "could not get post consensus Message from SSVMessage")
		}
		return c.processConsensusMsg(signedMsg)

	case message.SSVPostConsensusMsgType:
		signedMsg := &message.SignedPostConsensusMessage{}
		if err := signedMsg.Decode(msg.GetData()); err != nil {
			return errors.Wrap(err, "could not get post consensus Message from network Message")
		}
		return c.processPostConsensusSig(signedMsg)
	case message.SSVSyncMsgType:
		panic("need to implement!")
	}
	return nil
}<|MERGE_RESOLUTION|>--- conflicted
+++ resolved
@@ -2,11 +2,11 @@
 
 import (
 	"context"
-	"github.com/bloxapp/ssv/protocol/v1/qbft/msgqueue"
 	"sync"
 	"sync/atomic"
 	"time"
 
+	"github.com/bloxapp/ssv/protocol/v1/qbft/msgqueue"
 	forksprotocol "github.com/bloxapp/ssv/protocol/forks"
 	beaconprotocol "github.com/bloxapp/ssv/protocol/v1/blockchain/beacon"
 	"github.com/bloxapp/ssv/protocol/v1/message"
@@ -27,13 +27,9 @@
 
 // Controller implements Controller interface
 type Controller struct {
-<<<<<<< HEAD
+	ctx         context.Context
+
 	currentInstance instance.Instancer
-=======
-	ctx         context.Context
-
-	currentInstance instance.Instance
->>>>>>> 15367f8d
 	logger          *zap.Logger
 	ibftStorage     qbftstorage.QBFTStore
 	network         p2pprotocol.Network
@@ -116,41 +112,25 @@
 
 // Init sets all major processes of iBFT while blocking until completed.
 // if init fails to sync
-<<<<<<< HEAD
-func (c *Controller) Init() error {
-	if !c.isInitHandlers() {
-		c.initHandlers.Store(true)
-		c.logger.Info("iBFT implementation init started")
-		ReportIBFTStatus(c.ValidatorShare.PublicKey.SerializeToHexStr(), false, false)
-		//c.processDecidedQueueMessages()
-		c.processSyncQueueMessages()
-		c.listenToSyncMessages()
-		c.logger.Debug("managed to setup iBFT handlers")
-=======
 func (i *Controller) Init() error {
 	if !i.isInitHandlers() {
 		i.initHandlers.Store(true)
 		i.logger.Info("iBFT implementation init started")
 		ReportIBFTStatus(i.ValidatorShare.PublicKey.SerializeToHexStr(), false, false)
 		//i.processDecidedQueueMessages()
-		//i.processSyncQueueMessages()
-		//i.listenToSyncMessages()
+		i.processSyncQueueMessages()
+		i.listenToSyncMessages()
 		i.logger.Debug("managed to setup iBFT handlers")
->>>>>>> 15367f8d
 	}
 
 	if !c.synced() {
 		// IBFT sync to make sure the operator is aligned for this validator
-<<<<<<< HEAD
-		if err := c.SyncIBFT(); err != nil {
-=======
-		if err := i.syncDecided(i.ctx, &SyncContext{
+		if err := c.syncDecided(i.ctx, &SyncContext{
 			Store:      i.ibftStorage,
 			Syncer:     i.network,
 			Validate:   i.fork.ValidateDecidedMsg(i.ValidatorShare),
 			Identifier: i.GetIdentifier(),
 		}); err != nil {
->>>>>>> 15367f8d
 			if err == ErrAlreadyRunning {
 				// don't fail if init is already running
 				c.logger.Debug("iBFT init is already running (syncing history)")
@@ -218,17 +198,6 @@
 	return c.Identifier // TODO should use mutex to lock var?
 }
 
-<<<<<<< HEAD
-func (c *Controller) ProcessMsg(msg *message.SSVMessage) error {
-	if c.readMode {
-		if err := c.messageHandler(msg); err != nil {
-			return err
-		}
-	} else {
-		// TODO add to queue
-	}
-	return nil
-=======
 // ProcessMsg takes an incoming message, and adds it to the message queue or handle it on read mode
 func (i *Controller) ProcessMsg(msg *message.SSVMessage) (bool, []byte, error) {
 	if i.readMode {
@@ -237,7 +206,6 @@
 	}
 	i.q.Add(msg)
 	return false, nil, nil
->>>>>>> 15367f8d
 }
 
 // messageHandler process message from queue,
