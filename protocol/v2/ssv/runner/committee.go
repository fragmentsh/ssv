--- conflicted
+++ resolved
@@ -43,11 +43,8 @@
 
 	stoppedValidators map[spectypes.ValidatorPK]struct{}
 
-<<<<<<< HEAD
-=======
 	submittedDuties map[types.BeaconRole]map[phase0.ValidatorIndex]struct{}
 
->>>>>>> c24dd192
 	started       time.Time
 	consensusDone time.Time
 	postStarted   time.Time
@@ -77,17 +74,11 @@
 		operatorSigner:    operatorSigner,
 		valCheck:          valCheck,
 		stoppedValidators: make(map[spectypes.ValidatorPK]struct{}),
-<<<<<<< HEAD
-=======
 		submittedDuties:   make(map[spectypes.BeaconRole]map[phase0.ValidatorIndex]struct{}),
->>>>>>> c24dd192
 	}
 }
 
 func (cr *CommitteeRunner) StartNewDuty(logger *zap.Logger, duty spectypes.Duty, quorum uint64) error {
-<<<<<<< HEAD
-	return cr.BaseRunner.baseStartNewDuty(logger, cr, duty, quorum)
-=======
 	err := cr.BaseRunner.baseStartNewDuty(logger, cr, duty, quorum)
 	if err != nil {
 		return err
@@ -95,7 +86,6 @@
 	cr.submittedDuties[types.BNRoleAttester] = make(map[phase0.ValidatorIndex]struct{})
 	cr.submittedDuties[types.BNRoleSyncCommittee] = make(map[phase0.ValidatorIndex]struct{})
 	return nil
->>>>>>> c24dd192
 }
 
 func (cr *CommitteeRunner) Encode() ([]byte, error) {
@@ -431,53 +421,6 @@
 
 			sszObject := beaconObjects[validator][root]
 
-<<<<<<< HEAD
-				// broadcast
-				// TODO: (Alan) bulk submit instead of goroutine? (at least properly manage goroutines with wg)
-				go func() {
-					start := time.Now()
-					if err := cr.beacon.SubmitAttestations([]*phase0.Attestation{att}); err != nil {
-						vlogger.Error("could not submit to Beacon chain reconstructed attestation",
-							fields.Slot(att.Data.Slot),
-							zap.Error(err),
-						)
-
-						// TODO: @GalRogozinski
-						// return errors.Wrap(err, "could not submit to Beacon chain reconstructed attestation")
-						// continue
-						return
-					}
-					vlogger.Info("✅ successfully submitted attestation",
-						zap.String("block_root", hex.EncodeToString(att.Data.BeaconBlockRoot[:])),
-						fields.SubmissionTime(time.Since(start)),
-						fields.Height(cr.BaseRunner.QBFTController.Height),
-						fields.Round(cr.BaseRunner.State.RunningInstance.State.Round),
-					)
-				}()
-				// TODO: like AttesterRunner
-			} else if role == types.BNRoleSyncCommittee {
-				syncMsg := beaconObjects[BeaconObjectID{Root: root, ValidatorIndex: validator}].(*altair.SyncCommitteeMessage)
-				syncMsg.Signature = specSig
-				// Broadcast
-				// TODO: (Alan) bulk submit instead of goroutine?
-				go func() {
-					start := time.Now()
-					if err := cr.beacon.SubmitSyncMessages([]*altair.SyncCommitteeMessage{syncMsg}); err != nil {
-						vlogger.Error("could not submit to Beacon chain reconstructed signed sync committee",
-							fields.Slot(syncMsg.Slot),
-							zap.Error(err),
-						)
-						// TODO: @GalRogozinski
-						// return errors.Wrap(err, "could not submit to Beacon chain reconstructed signed sync committee")
-						// continue
-						return
-					}
-					vlogger.Debug("📢 submitted sync committee message",
-						fields.SubmissionTime(time.Since(start)),
-						fields.Slot(syncMsg.Slot),
-					)
-				}()
-=======
 			// Store objects for multiple submission
 			if role == types.BNRoleSyncCommittee {
 				syncMsg := sszObject.(*altair.SyncCommitteeMessage)
@@ -492,7 +435,6 @@
 				att.Signature = specSig
 
 				attestationsToSubmit[validator] = att
->>>>>>> c24dd192
 			}
 		}
 	}
