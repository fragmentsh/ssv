--- conflicted
+++ resolved
@@ -190,8 +190,6 @@
 		h.dutiesExecutor.ExecuteGenesisDuties(h.logger, toExecute)
 		return
 	}
-<<<<<<< HEAD
-=======
 
 	toExecute := make([]*spectypes.ValidatorDuty, 0, len(duties))
 	for _, d := range duties {
@@ -201,7 +199,6 @@
 	}
 
 	h.dutiesExecutor.ExecuteDuties(h.logger, toExecute)
->>>>>>> 7fe53a03
 }
 
 func (h *AttesterHandler) fetchAndProcessDuties(ctx context.Context, epoch phase0.Epoch) error {
