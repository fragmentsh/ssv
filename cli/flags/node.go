--- conflicted
+++ resolved
@@ -24,13 +24,9 @@
 	tcpPort              = "tcp-port"
 	udpPort              = "udp-port"
 	genesisEpoch         = "genesis-epoch"
-<<<<<<< HEAD
 	loggerLevel          = "logger-level"
 	eth1AddrFlag         = "eth1-addr"
-=======
-	loggerLevel         = "logger-level"
-	storagePath         = "storage-path"
->>>>>>> ea2c8348
+	storagePath          = "storage-path"
 )
 
 // AddNodeIDKeyFlag adds the node ID flag to the command
@@ -192,7 +188,6 @@
 	cliflag.AddPersistentStringFlag(c, loggerLevel, "info", "logger level", false)
 }
 
-<<<<<<< HEAD
 // GetEth1AddrValue gets the eth1 address flag from the command
 func GetEth1AddrValue(c *cobra.Command) (string, error) {
 	return c.Flags().GetString(eth1AddrFlag)
@@ -201,15 +196,14 @@
 // AddEth1AddrFlag adds the eth1 address flag to the command
 func AddEth1AddrFlag(c *cobra.Command) {
 	cliflag.AddPersistentStringFlag(c, eth1AddrFlag, "", "eth1 node address", false)
-=======
+}
+
 // GetStoragePathValue gets the storage path flag from the command
 func GetStoragePathValue(c *cobra.Command) (string, error) {
-	val, err := c.Flags().GetString(storagePath)
-	return val, err
+	return c.Flags().GetString(storagePath)
 }
 
 // AddStoragePathFlag adds the storage path flag to the command
 func AddStoragePathFlag(c *cobra.Command) {
 	cliflag.AddPersistentStringFlag(c, storagePath, "/data/db", "storage path", false)
->>>>>>> ea2c8348
 }