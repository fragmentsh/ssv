--- conflicted
+++ resolved
@@ -1,11 +1,7 @@
 package ibft
 
 import (
-<<<<<<< HEAD
-	"errors"
 	"github.com/bloxapp/ssv/beacon"
-=======
->>>>>>> 92024118
 	"github.com/bloxapp/ssv/ibft/proto"
 	"github.com/bloxapp/ssv/network/local"
 	"github.com/bloxapp/ssv/storage/basedb"
@@ -14,7 +10,6 @@
 	"github.com/pkg/errors"
 	"github.com/stretchr/testify/require"
 	"go.uber.org/zap"
-	"strings"
 	"testing"
 	"time"
 )
@@ -395,12 +390,7 @@
 		t.Run(test.name, func(t *testing.T) {
 			if test.expectedError != nil {
 				err := ibft.(*ibftImpl).validateDecidedMsg(test.msg)
-<<<<<<< HEAD
-				require.Error(t, err)
-				require.True(t, strings.HasPrefix(err.Error(), test.expectedError.Error()))
-=======
 				require.EqualError(t, err, test.expectedError.Error())
->>>>>>> 92024118
 			} else {
 				require.NoError(t, ibft.(*ibftImpl).validateDecidedMsg(test.msg))
 			}
