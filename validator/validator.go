--- conflicted
+++ resolved
@@ -53,7 +53,6 @@
 
 	msgQueue := msgqueue.New()
 	ibfts := make(map[beacon.Role]ibft.IBFT)
-<<<<<<< HEAD
 	ibfts[beacon.RoleAttester] = setupIbftController(beacon.RoleAttester, logger, db, opt.Network, msgQueue, opt.Share)
 	ibfts[beacon.RoleAggregator] = setupIbftController(beacon.RoleAggregator, logger, db, opt.Network, msgQueue, opt.Share)
 	ibfts[beacon.RoleProposer] = setupIbftController(beacon.RoleProposer, logger, db, opt.Network, msgQueue, opt.Share)
@@ -61,17 +60,6 @@
 	for _, ib := range ibfts { // init all ibfts
 		go ib.Init()
 	}
-=======
-	ibfts[beacon.RoleAttester] = ibft.New(
-		logger,
-		ibftStorage,
-		opt.Network,
-		msgQueue,
-		proto.DefaultConsensusParams(),
-		opt.Share,
-	)
-	go ibfts[beacon.RoleAttester].Init()
->>>>>>> c94632dc
 
 	return &Validator{
 		ctx:                        opt.Context,
@@ -142,10 +130,7 @@
 		&ibftStorage,
 		network,
 		msgQueue,
-		&proto.InstanceParams{
-			ConsensusParams: proto.DefaultConsensusParams(),
-			IbftCommittee:   share.Committee,
-		},
+		proto.DefaultConsensusParams(),
 		share,
 	)
 }