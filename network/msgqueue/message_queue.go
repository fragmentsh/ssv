--- conflicted
+++ resolved
@@ -155,10 +155,7 @@
 	q.msgMutex.Lock()
 	defer q.msgMutex.Unlock()
 
-<<<<<<< HEAD
 	q.queue[index] = make([]messageContainer, 0)
-=======
-	q.queue[index] = make([]*messageContainer, 0)
 }
 
 type QueueData struct {
@@ -174,5 +171,4 @@
 		q.queue,
 		q.allMessages,
 	}
->>>>>>> b23b8155
 }