--- conflicted
+++ resolved
@@ -11,11 +11,13 @@
 }
 
 // DecodeNetworkMsg - genesis version 0
-<<<<<<< HEAD
-func (v0 *ForkV0) DecodeNetworkMsg(data []byte) (*network.Message, error) {
-	ret := &network.Message{}
-	err := json.Unmarshal(data, ret)
-	return ret, err
+func (v0 *ForkV0) DecodeNetworkMsg(data []byte) (protocol.MessageEncoder, error) {
+	msg := network.Message{}
+	err := msg.Decode(data)
+	if err != nil {
+		return nil, err
+	}
+	return &msg, nil
 }
 
 // EncodeNetworkMsgV1 encodes message v1
@@ -28,13 +30,4 @@
 	msg := protocol.SSVMessage{}
 	err := json.Unmarshal(data, &msg)
 	return &msg, err
-=======
-func (v0 *ForkV0) DecodeNetworkMsg(data []byte) (protocol.MessageEncoder, error) {
-	msg := network.Message{}
-	err := msg.Decode(data)
-	if err != nil {
-		return nil, err
-	}
-	return &msg, nil
->>>>>>> ba246658
 }