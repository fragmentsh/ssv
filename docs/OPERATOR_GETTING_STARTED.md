--- conflicted
+++ resolved
@@ -92,15 +92,9 @@
 $ yq n db.Path "<db folder>" | tee config.yaml \
   && yq w -i config.yaml eth2.Network "prater" \
   && yq w -i config.yaml eth2.BeaconNodeAddr "<ETH 2.0 node>" \
-<<<<<<< HEAD
-  && yq w -i config.yaml OperatorPrivateKey "<private key of the operator>" \
-  && yq w -i config.yaml eth1.ETH1Addr "<ETH1 node>" \
-  && yq w -i config.yaml eth1.RegistryContractAddr "0x687fb596F3892904F879118e2113e1EEe8746C2E"
-=======
   && yq w -i config.yaml eth1.ETH1Addr "<ETH1 node WebSocket address>" \
   && yq w -i config.yaml eth1.RegistryContractAddr "0x687fb596F3892904F879118e2113e1EEe8746C2E" \
   && yq w -i config.yaml OperatorPrivateKey "<private key of the operator>"
->>>>>>> 91c148f9
 ```
 
 Example:
